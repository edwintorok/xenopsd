--- conflicted
+++ resolved
@@ -39,50 +39,46 @@
 let _emu_manager = "emu-manager"
 
 let run cmd args =
-  debug "%s %s" cmd (String.concat " " args);
-  fst(Forkhelpers.execute_command_get_output cmd args)
+	debug "%s %s" cmd (String.concat " " args);
+	fst(Forkhelpers.execute_command_get_output cmd args)
 
 let choose_alternative kind default platformdata =
-  debug "looking for %s in [ %s ]" kind (String.concat "; " (List.map (fun (k, v) -> k ^ " : " ^v) platformdata));
-  if List.mem_assoc kind platformdata then begin
-    let x = List.assoc kind platformdata in
-    let dir = Filename.concat !Xc_resources.alternatives kind in
-    let available = try Array.to_list (Sys.readdir dir) with _ -> [] in
-    (* If x has been put in the directory (by root) then it's safe to use *)
-    if List.mem x available
-    then Filename.concat dir x
-    else begin
-      error "Invalid platform:%s=%s (check execute permissions of %s)" kind x (Filename.concat dir x);
-      default
-    end
-  end else default
+	debug "looking for %s in [ %s ]" kind (String.concat "; " (List.map (fun (k, v) -> k ^ " : " ^v) platformdata));
+	if List.mem_assoc kind platformdata then begin
+		let x = List.assoc kind platformdata in
+		let dir = Filename.concat !Xc_resources.alternatives kind in
+		let available = try Array.to_list (Sys.readdir dir) with _ -> [] in
+		(* If x has been put in the directory (by root) then it's safe to use *)
+		if List.mem x available
+		then Filename.concat dir x
+		else begin
+			error "Invalid platform:%s=%s (check execute permissions of %s)" kind x (Filename.concat dir x);
+			default
+		end
+	end else default
 
 (* We allow qemu-dm to be overriden via a platform flag *)
 let choose_qemu_dm x = Device.(
-    if List.mem_assoc _device_model x
-    then Profile.of_string (List.assoc _device_model x)
-    else Profile.fallback
-  )
+	if List.mem_assoc _device_model x
+	then Profile.of_string (List.assoc _device_model x)
+	else Profile.fallback
+)
 
 (* We allow xenguest to be overriden via a platform flag *)
 let choose_xenguest x = choose_alternative _xenguest !Xc_resources.xenguest x
 
-(* We allow emu-manager to be overriden via a platform flag *)
-let choose_emu_manager x = choose_alternative _emu_manager !Xc_resources.emu_manager x
-
 
 type qemu_frontend =
-  | Name of string (* block device path or bridge name *)
-  | Device of Device_common.device
-  [@@deriving rpc]
+	| Name of string (* block device path or bridge name *)
+	| Device of Device_common.device
+[@@deriving rpc]
 
 type attached_vdi = {
-  domid: int;
-  attach_info: Storage_interface.attach_info;
+	domid: int;
+	attach_info: Storage_interface.attach_info;
 } [@@deriving rpc]
 
 module VmExtra = struct
-<<<<<<< HEAD
 	(** Extra data we store per VM. The persistent data is preserved when
 		the domain is suspended so it can be re-used in the following 'create'
 		which is part of 'resume'. The non-persistent data will be regenerated.
@@ -131,63 +127,15 @@
 		persistent: persistent_t;
 		non_persistent: non_persistent_t;
 	} [@@deriving rpc]
-=======
-  (** Extra data we store per VM. The persistent data is preserved when
-      		the domain is suspended so it can be re-used in the following 'create'
-      		which is part of 'resume'. The non-persistent data will be regenerated.
-      		When a VM is shutdown for other reasons (eg reboot) we throw all this
-      		information away and generate fresh data on the following 'create' *)
-  type persistent_t = {
-    build_info: Domain.build_info option;
-    ty: Vm.builder_info option;
-    last_start_time: float;
-    nomigrate: bool;  (* platform:nomigrate   at boot time *)
-    nested_virt: bool (* platform:nested_virt at boot time *)
-  } [@@deriving rpc]
-
-  let default_persistent_t =
-    { build_info = None
-    ; ty = None
-    ; last_start_time = 0.0
-    ; nomigrate = false
-    ; nested_virt = false
-    }
-
-  (* override rpc code generated for persistent_t. It is important that
-     	 * this code is before the declaration of type t because otherwise
-     	 * the rpc code for type t won't use it. *)
-  let persistent_t_of_rpc rpc =
-    Rpc.struct_extend rpc (rpc_of_persistent_t default_persistent_t)
-    |> persistent_t_of_rpc
-
-  type non_persistent_t = {
-    create_info: Domain.create_info;
-    vcpu_max: int;
-    vcpus: int;
-    shadow_multiplier: float;
-    memory_static_max: int64;
-    suspend_memory_bytes: int64;
-    qemu_vbds: (Vbd.id * (int * qemu_frontend)) list;
-    qemu_vifs: (Vif.id * (int * qemu_frontend)) list;
-    pci_msitranslate: bool;
-    pci_power_mgmt: bool;
-    pv_drivers_detected: bool;
-  } [@@deriving rpc]
-
-  type t = {
-    persistent: persistent_t;
-    non_persistent: non_persistent_t;
-  } [@@deriving rpc]
->>>>>>> ab4e186b
 end
 
 module DB = struct
-  include TypedTable(struct
-      include VmExtra
-      let namespace = "extra"
-      type key = string
-      let key vm = [ vm ]
-    end)
+	include TypedTable(struct
+		include VmExtra
+		let namespace = "extra"
+		type key = string
+		let key vm = [ vm ]
+	end)
 end
 
 let dB_m = Mutex.create ()
@@ -197,23 +145,23 @@
 let internal_updates = Updates.empty scheduler
 
 let safe_rm xs path =
-  debug "xenstore-rm %s" path;
-  try
-    xs.Xs.rm path
-  with _ -> ()
+	debug "xenstore-rm %s" path;
+	try
+		xs.Xs.rm path
+	with _ -> ()
 
 let this_domid ~xs =
-  (* If we're in dom0 then no-one will have created the "domid" key. *)
-  try
-    int_of_string (xs.Xs.read "domid")
-  with _ -> 0
+	(* If we're in dom0 then no-one will have created the "domid" key. *)
+	try
+		int_of_string (xs.Xs.read "domid")
+	with _ -> 0
 
 let uuid_of_string x = match Uuidm.of_string x with
-  | Some x -> x
-  | None ->
-    let msg = Printf.sprintf "string '%s' is not a valid UUID" x in
-    error "%s" msg;
-    failwith msg
+	| Some x -> x
+	| None ->
+		let msg = Printf.sprintf "string '%s' is not a valid UUID" x in
+		error "%s" msg;
+		failwith msg
 
 let uuid_of_vm vm = uuid_of_string vm.Vm.id
 
@@ -225,301 +173,301 @@
    case there is only one domain, so oldest = newest *)
 
 type domain_selection =
-  | Oldest (* operate on the oldest domain *)
-  | Newest (* operate on the newest domain *)
-  | Expect_only_one
+	| Oldest (* operate on the oldest domain *)
+	| Newest (* operate on the newest domain *)
+	| Expect_only_one
 
 let di_of_uuid ~xc ~xs domain_selection uuid =
-  let open Xenctrl in
-  let uuid' = Uuidm.to_string uuid in
-  let all = domain_getinfolist xc 0 in
-  let possible = List.filter (fun x -> uuid_of_di x = uuid) all in
-  let oldest_first = List.sort
-      (fun a b ->
-         let create_time x =
-           try
-             xs.Xs.read (Printf.sprintf "/vm/%s/domains/%d/create-time" uuid' x.domid) |> Int64.of_string
-           with e ->
-             warn "Caught exception trying to find creation time of domid %d (uuid %s)" x.domid uuid';
-             warn "Defaulting to 'now'";
-             Oclock.gettime Oclock.monotonic
-         in
-         compare (create_time a) (create_time b)
-      ) possible in
-  let domid_list = String.concat ", " (List.map (fun x -> string_of_int x.domid) oldest_first) in
-  if List.length oldest_first > 2
-  then warn "VM %s: there are %d domains (%s) with the same uuid: one or more have leaked" uuid' (List.length oldest_first) domid_list;
-  if domain_selection = Expect_only_one && (List.length oldest_first > 1)
-  then raise (Internal_error (Printf.sprintf "More than one domain with uuid (%s): %s" uuid' domid_list));
-  match (if domain_selection = Oldest then oldest_first else List.rev oldest_first) with
-  | [] -> None
-  | x :: [] ->
-    Some x
-  | x :: rest ->
-    debug "VM = %s; domids = [ %s ]; we will operate on %d" uuid' domid_list x.domid;
-    Some x
+	let open Xenctrl in
+	let uuid' = Uuidm.to_string uuid in
+	let all = domain_getinfolist xc 0 in
+	let possible = List.filter (fun x -> uuid_of_di x = uuid) all in
+	let oldest_first = List.sort
+		(fun a b ->
+			let create_time x =
+			  try
+			    xs.Xs.read (Printf.sprintf "/vm/%s/domains/%d/create-time" uuid' x.domid) |> Int64.of_string
+			  with e ->
+                            warn "Caught exception trying to find creation time of domid %d (uuid %s)" x.domid uuid';
+                            warn "Defaulting to 'now'";
+                            Oclock.gettime Oclock.monotonic
+			in
+			compare (create_time a) (create_time b)
+		) possible in
+	let domid_list = String.concat ", " (List.map (fun x -> string_of_int x.domid) oldest_first) in
+	if List.length oldest_first > 2
+	then warn "VM %s: there are %d domains (%s) with the same uuid: one or more have leaked" uuid' (List.length oldest_first) domid_list;
+	if domain_selection = Expect_only_one && (List.length oldest_first > 1)
+	then raise (Internal_error (Printf.sprintf "More than one domain with uuid (%s): %s" uuid' domid_list));
+	match (if domain_selection = Oldest then oldest_first else List.rev oldest_first) with
+		| [] -> None
+		| x :: [] ->
+			Some x
+		| x :: rest ->
+			debug "VM = %s; domids = [ %s ]; we will operate on %d" uuid' domid_list x.domid;
+			Some x
 
 let domid_of_uuid ~xc ~xs domain_selection uuid =
-  (* We don't fully control the domain lifecycle because libxenguest will actually
-     	   destroy a domain on suspend. Therefore we only rely on state in xenstore *)
-  let dir = Printf.sprintf "/vm/%s/domains" (Uuidm.to_string uuid) in
-  try
-    match xs.Xs.directory dir |> List.map int_of_string |> List.sort compare with
-    | [] -> None
-    | x -> Some (if domain_selection = Oldest then List.hd x else (List.hd (List.rev x)))
-  with e ->
-    error "Failed to read %s: has this domain already been cleaned up?" dir;
-    None
+	(* We don't fully control the domain lifecycle because libxenguest will actually
+	   destroy a domain on suspend. Therefore we only rely on state in xenstore *)
+	let dir = Printf.sprintf "/vm/%s/domains" (Uuidm.to_string uuid) in
+	try
+		match xs.Xs.directory dir |> List.map int_of_string |> List.sort compare with
+			| [] -> None
+			| x -> Some (if domain_selection = Oldest then List.hd x else (List.hd (List.rev x)))
+	with e ->
+		error "Failed to read %s: has this domain already been cleaned up?" dir;
+		None
 
 let get_uuid ~xc domid = uuid_of_di (Xenctrl.domain_getinfo xc domid)
 
 let device_kind_of_backend_keys backend_keys =
-  try Device_common.vbd_kind_of_string (List.assoc "backend-kind" backend_keys)
-  with Not_found -> Device_common.Vbd !Xenopsd.default_vbd_backend_kind
+	try Device_common.vbd_kind_of_string (List.assoc "backend-kind" backend_keys)
+	with Not_found -> Device_common.Vbd !Xenopsd.default_vbd_backend_kind
 
 let create_vbd_frontend ~xc ~xs task frontend_domid vdi =
-  let frontend_vm_id = get_uuid ~xc frontend_domid |> Uuidm.to_string in
-  let backend_vm_id = get_uuid ~xc vdi.domid |> Uuidm.to_string in
-  match domid_of_uuid ~xc ~xs Expect_only_one (uuid_of_string backend_vm_id) with
-  | None ->
-    error "VM = %s; domid = %d; Failed to determine domid of backend VM id: %s" frontend_vm_id frontend_domid backend_vm_id;
-    raise (Does_not_exist("domain", backend_vm_id))
-  | Some backend_domid when backend_domid = frontend_domid ->
-    (* There's no need to use a PV disk if we're in the same domain *)
-    Name vdi.attach_info.Storage_interface.params
-  | Some backend_domid ->
-    let kind = device_kind_of_backend_keys vdi.attach_info.Storage_interface.xenstore_data in
-    let t = {
-      Device.Vbd.mode = Device.Vbd.ReadWrite;
-      device_number = None; (* we don't mind *)
-      phystype = Device.Vbd.Phys;
-      params = vdi.attach_info.Storage_interface.params;
-      dev_type = Device.Vbd.Disk;
-      unpluggable = true;
-      protocol = None;
-      kind;
-      extra_backend_keys = List.map (fun (k, v) -> "sm-data/" ^ k, v) (vdi.attach_info.Storage_interface.xenstore_data);
-      extra_private_keys = [];
-      backend_domid = backend_domid;
-    } in
-    let device = Xenops_task.with_subtask task "Vbd.add"
-        (fun () -> Device.Vbd.add task ~xc ~xs ~hvm:false t frontend_domid) in
-    Device device
+	let frontend_vm_id = get_uuid ~xc frontend_domid |> Uuidm.to_string in
+	let backend_vm_id = get_uuid ~xc vdi.domid |> Uuidm.to_string in
+	match domid_of_uuid ~xc ~xs Expect_only_one (uuid_of_string backend_vm_id) with
+		| None ->
+			error "VM = %s; domid = %d; Failed to determine domid of backend VM id: %s" frontend_vm_id frontend_domid backend_vm_id;
+			raise (Does_not_exist("domain", backend_vm_id))
+		| Some backend_domid when backend_domid = frontend_domid ->
+			(* There's no need to use a PV disk if we're in the same domain *)
+			Name vdi.attach_info.Storage_interface.params
+		| Some backend_domid ->
+			let kind = device_kind_of_backend_keys vdi.attach_info.Storage_interface.xenstore_data in
+			let t = {
+				Device.Vbd.mode = Device.Vbd.ReadWrite;
+				device_number = None; (* we don't mind *)
+				phystype = Device.Vbd.Phys;
+				params = vdi.attach_info.Storage_interface.params;
+				dev_type = Device.Vbd.Disk;
+				unpluggable = true;
+				protocol = None;
+				kind;
+				extra_backend_keys = List.map (fun (k, v) -> "sm-data/" ^ k, v) (vdi.attach_info.Storage_interface.xenstore_data);
+				extra_private_keys = [];
+				backend_domid = backend_domid;
+			} in
+			let device = Xenops_task.with_subtask task "Vbd.add"
+				(fun () -> Device.Vbd.add task ~xc ~xs ~hvm:false t frontend_domid) in
+			Device device
 
 let block_device_of_vbd_frontend = function
-  | Name x -> x
-  | Device device ->
-    let open Device_common in
-    device.frontend.devid |> Device_number.of_xenstore_key |> Device_number.to_linux_device |> (fun x -> "/dev/" ^ x)
+	| Name x -> x
+	| Device device ->
+		let open Device_common in
+		device.frontend.devid |> Device_number.of_xenstore_key |> Device_number.to_linux_device |> (fun x -> "/dev/" ^ x)
 
 let destroy_vbd_frontend ~xc ~xs task disk =
-  match disk with
-  | Name _ -> ()
-  | Device device ->
-    Xenops_task.with_subtask task "Vbd.clean_shutdown"
-      (fun () ->
-         (* Outstanding requests may cause a transient 'refusing to close'
-            					   but this can be safely ignored because we're controlling the
-            					   frontend and all users of it. *)
-         Device.Vbd.clean_shutdown_async ~xs device;
-         Device.Vbd.clean_shutdown_wait task ~xs ~ignore_transients:true device
-      )
+	match disk with
+		| Name _ -> ()
+		| Device device ->
+			Xenops_task.with_subtask task "Vbd.clean_shutdown"
+				(fun () ->
+					(* Outstanding requests may cause a transient 'refusing to close'
+					   but this can be safely ignored because we're controlling the
+					   frontend and all users of it. *)
+					Device.Vbd.clean_shutdown_async ~xs device;
+					Device.Vbd.clean_shutdown_wait task ~xs ~ignore_transients:true device
+				)
 
 
 module Storage = struct
-  open Storage
-  open Storage_interface
-  module Client = Storage_client.Client
-
-  let id_of = id_of
-  let epoch_begin = epoch_begin
-  let epoch_end = epoch_end
-
-  (* We need to deal with driver domains here: *)
-  let attach_and_activate ~xc ~xs task vm dp sr vdi read_write =
-    let result = attach_and_activate task vm dp sr vdi read_write in
-    let backend = Xenops_task.with_subtask task (Printf.sprintf "Policy.get_backend_vm %s %s %s" vm sr vdi)
-        (transform_exception (fun () -> Client.Policy.get_backend_vm "attach_and_activate" vm sr vdi)) in
-    match domid_of_uuid ~xc ~xs Newest (uuid_of_string backend) with
-    | None ->
-      failwith (Printf.sprintf "Driver domain disapppeared: %s" backend)
-    | Some domid ->
-      { domid = domid; attach_info = result }
-
-  let deactivate = deactivate
-  let dp_destroy = dp_destroy
-  let get_disk_by_name = get_disk_by_name
+	open Storage
+	open Storage_interface
+	module Client = Storage_client.Client
+
+	let id_of = id_of
+	let epoch_begin = epoch_begin
+	let epoch_end = epoch_end
+
+	(* We need to deal with driver domains here: *)
+	let attach_and_activate ~xc ~xs task vm dp sr vdi read_write =
+		let result = attach_and_activate task vm dp sr vdi read_write in
+		let backend = Xenops_task.with_subtask task (Printf.sprintf "Policy.get_backend_vm %s %s %s" vm sr vdi)
+			(transform_exception (fun () -> Client.Policy.get_backend_vm "attach_and_activate" vm sr vdi)) in
+		match domid_of_uuid ~xc ~xs Newest (uuid_of_string backend) with
+			| None ->
+				failwith (Printf.sprintf "Driver domain disapppeared: %s" backend)
+			| Some domid ->
+				{ domid = domid; attach_info = result }
+
+	let deactivate = deactivate
+	let dp_destroy = dp_destroy
+	let get_disk_by_name = get_disk_by_name
 end
 
 let with_disk ~xc ~xs task disk write f = match disk with
-  | Local path -> f path
-  | VDI path ->
-    let open Storage_interface in
-    let open Storage in
-    let sr, vdi = get_disk_by_name task path in
-    let dp = Client.DP.create "with_disk" (Printf.sprintf "xenopsd/task/%s" (Xenops_task.id_of_handle task)) in
-    finally
-      (fun () ->
-         let frontend_domid = this_domid ~xs in
-         let frontend_vm = get_uuid ~xc frontend_domid |> Uuidm.to_string in
-         let vdi = attach_and_activate ~xc ~xs task frontend_vm dp sr vdi write in
-         let device = create_vbd_frontend ~xc ~xs task frontend_domid vdi in
-         finally
-           (fun () ->
-              device |> block_device_of_vbd_frontend |> f
-           )
-           (fun () ->
-              destroy_vbd_frontend ~xc ~xs task device
-           )
-      )
-      (fun () -> dp_destroy task dp)
+	| Local path -> f path
+	| VDI path ->
+		let open Storage_interface in
+		let open Storage in
+		let sr, vdi = get_disk_by_name task path in
+		let dp = Client.DP.create "with_disk" (Printf.sprintf "xenopsd/task/%s" (Xenops_task.id_of_handle task)) in
+		finally
+			(fun () ->
+				let frontend_domid = this_domid ~xs in
+				let frontend_vm = get_uuid ~xc frontend_domid |> Uuidm.to_string in
+				let vdi = attach_and_activate ~xc ~xs task frontend_vm dp sr vdi write in
+				let device = create_vbd_frontend ~xc ~xs task frontend_domid vdi in
+				finally
+					(fun () ->
+						device |> block_device_of_vbd_frontend |> f
+					)
+					(fun () ->
+						destroy_vbd_frontend ~xc ~xs task device
+					)
+			)
+			(fun () -> dp_destroy task dp)
 
 module Mem = struct
-  let wrap f =
-    try Some (f ())
-    with
-    | Memory_interface.MemoryError (Memory_interface.Cannot_free_this_much_memory(needed, free)) ->
-      let needed = Memory.bytes_of_kib needed in
-      let free = Memory.bytes_of_kib free in
-      error "Cannot free %Ld; only %Ld are available" needed free;
-      raise (Cannot_free_this_much_memory(needed, free))
-    | Memory_interface.MemoryError (Memory_interface.Domains_refused_to_cooperate domids) ->
-      debug "Got error_domains_refused_to_cooperate_code from ballooning daemon";
-      Xenctrl.with_intf
-        (fun xc ->
-           let vms = List.map (get_uuid ~xc) domids |> List.map Uuidm.to_string in
-           raise (Vms_failed_to_cooperate(vms))
-        )
-    | Unix.Unix_error(Unix.ECONNREFUSED, "connect", _) ->
-      info "ECONNREFUSED talking to squeezed: assuming it has been switched off";
-      None
-    | Unix.Unix_error(Unix.ENOENT, "connect", _) ->
-      info "ENOENT talking to squeezed: assuming it has never been started";
-      None
-  open Memory_client
-  let do_login dbg = wrap (fun () -> Client.login dbg "xenopsd")
-
-  (* Each "login" causes all unused reservations to be freed, therefore we log in once *)
-  let cached_session_id = ref None
-  let cached_session_id_m = Mutex.create ()
-  let get_session_id =
-    fun dbg ->
-      Mutex.execute cached_session_id_m
-        (fun () ->
-           match !cached_session_id with
-           | Some x -> x
-           | None ->
-             let s = do_login dbg in
-             cached_session_id := Some s;
-             s
-        )
-
-  (** If we fail to allocate because VMs either failed to co-operate or because they are still booting
-      		and haven't written their feature-balloon flag then retry for a while before finally giving up.
-      		In particular this should help smooth over the period when VMs are booting and haven't loaded their balloon
-      		drivers yet. *)
-  let retry f =
-    let start = Unix.gettimeofday () in
-    let interval = 10. in
-    let timeout = 60. in
-    let rec loop () =
-      try
-        f ()
-      with
-      | Memory_interface.MemoryError Memory_interface.Domains_refused_to_cooperate _
-      | Memory_interface.MemoryError (Memory_interface.Cannot_free_this_much_memory(_, _)) as e ->
-        let now = Unix.gettimeofday () in
-        if now -. start > timeout then raise e else begin
-          debug "Sleeping %.0f before retrying" interval;
-          Thread.delay interval;
-          loop ()
-        end in
-    loop ()
-
-  (** Reserve a particular amount of memory and return a reservation id *)
-  let reserve_memory_range_exn dbg min max =
-    Opt.map
-      (fun session_id ->
-         let reservation_id, reserved_memory  =
-           retry
-             (fun () ->
-                debug "Requesting a host memory reservation between %Ld and %Ld" min max;
-                let reservation_id, kib = Client.reserve_memory_range dbg session_id min max in
-                debug "Memory reservation size = %Ld (reservation_id = %s)" kib reservation_id;
-                reservation_id, kib
-             )
-         in
-         (* Post condition: *)
-         assert (reserved_memory >= min);
-         assert (reserved_memory <= max);
-         reserved_memory, (reservation_id, reserved_memory)
-      ) (get_session_id dbg)
-
-  let reserve_memory_range dbg min max : (int64 * (string * int64)) option =
-    wrap (fun () -> reserve_memory_range_exn dbg min max) |> Opt.join
-
-  (** Delete a reservation given by [reservation_id] *)
-  let delete_reservation_exn dbg (reservation_id, _) =
-    Opt.map
-      (fun session_id ->
-         debug "delete_reservation %s" reservation_id;
-         Client.delete_reservation dbg session_id reservation_id
-      ) (get_session_id dbg)
-  let delete_reservation dbg r =
-    let (_: unit option option) = wrap (fun () -> delete_reservation_exn dbg r) in
-    ()
-
-  (** Reserves memory, passes the id to [f] and cleans up afterwards. If the user
-      		wants to keep the memory, then call [transfer_reservation_to_domain]. *)
-  let with_reservation dbg min max f =
-    let amount, id = Opt.default (min, ("none", min)) (reserve_memory_range dbg min max) in
-    f amount id
-
-  (** Transfer this 'reservation' to the given domain id *)
-  let transfer_reservation_to_domain_exn dbg domid (reservation_id, amount) =
-    match get_session_id dbg with
-    | Some session_id ->
-      begin
-        try
-          Client.transfer_reservation_to_domain dbg session_id reservation_id domid
-        with Unix.Unix_error(Unix.ECONNREFUSED, "connect", _) ->
-          (* This happens when someone manually runs 'service squeezed stop' *)
-          Mutex.execute cached_session_id_m (fun () -> cached_session_id := None);
-          error "Ballooning daemon has disappeared. Manually setting domain maxmem for domid = %d to %Ld KiB" domid amount;
-          Xenctrl.with_intf (fun xc -> Xenctrl.domain_setmaxmem xc domid amount);
-      end
-    | None ->
-      info "No ballooning daemon. Manually setting domain maxmem for domid = %d to %Ld KiB" domid amount;
-      Xenctrl.with_intf (fun xc -> Xenctrl.domain_setmaxmem xc domid amount)
-
-  let transfer_reservation_to_domain dbg domid r =
-    let (_: unit option) = wrap (fun () -> transfer_reservation_to_domain_exn dbg domid r) in
-    ()
-
-  let query_reservation_of_domain dbg domid =
-    match get_session_id dbg with
-    | Some session_id ->
-      begin
-        try
-          let reservation_id = Client.query_reservation_of_domain dbg session_id domid in
-          debug "Memory reservation_id = %s" reservation_id;
-          reservation_id
-        with
-        | Unix.Unix_error(Unix.ECONNREFUSED, "connect", _) ->
-          error "Ballooning daemon has disappeared. Cannot query reservation_id for domid = %d" domid;
-          raise Memory_interface.(MemoryError No_reservation)
-        | _ ->
-          error "Internal error. Cannot query reservation_id for domid = %d" domid;
-          raise Memory_interface.(MemoryError No_reservation)
-      end
-    | None ->
-      info "No ballooning daemon. Cannot query reservation_id for domid = %d" domid;
-      raise Memory_interface.(MemoryError No_reservation)
-
-  (** After an event which frees memory (eg a domain destruction), perform a one-off memory rebalance *)
-  let balance_memory dbg =
-    debug "rebalance_memory";
-    Client.balance_memory dbg
+	let wrap f =
+		try Some (f ())
+		with
+			| Memory_interface.MemoryError (Memory_interface.Cannot_free_this_much_memory(needed, free)) ->
+				let needed = Memory.bytes_of_kib needed in
+				let free = Memory.bytes_of_kib free in
+				error "Cannot free %Ld; only %Ld are available" needed free;
+				raise (Cannot_free_this_much_memory(needed, free))
+			| Memory_interface.MemoryError (Memory_interface.Domains_refused_to_cooperate domids) ->
+				debug "Got error_domains_refused_to_cooperate_code from ballooning daemon";
+				Xenctrl.with_intf
+					(fun xc ->
+						let vms = List.map (get_uuid ~xc) domids |> List.map Uuidm.to_string in
+						raise (Vms_failed_to_cooperate(vms))
+					)
+			| Unix.Unix_error(Unix.ECONNREFUSED, "connect", _) ->
+				info "ECONNREFUSED talking to squeezed: assuming it has been switched off";
+				None
+			| Unix.Unix_error(Unix.ENOENT, "connect", _) ->
+				info "ENOENT talking to squeezed: assuming it has never been started";
+				None
+	open Memory_client
+	let do_login dbg = wrap (fun () -> Client.login dbg "xenopsd")
+
+	(* Each "login" causes all unused reservations to be freed, therefore we log in once *)
+	let cached_session_id = ref None
+	let cached_session_id_m = Mutex.create ()
+	let get_session_id =
+		fun dbg ->
+			Mutex.execute cached_session_id_m
+				(fun () ->
+					match !cached_session_id with
+						| Some x -> x
+						| None ->
+							let s = do_login dbg in
+							cached_session_id := Some s;
+							s
+				)
+
+	(** If we fail to allocate because VMs either failed to co-operate or because they are still booting
+		and haven't written their feature-balloon flag then retry for a while before finally giving up.
+		In particular this should help smooth over the period when VMs are booting and haven't loaded their balloon
+		drivers yet. *)
+	let retry f =
+		let start = Unix.gettimeofday () in
+		let interval = 10. in
+		let timeout = 60. in
+		let rec loop () =
+			try
+				f ()
+			with
+				| Memory_interface.MemoryError Memory_interface.Domains_refused_to_cooperate _
+				| Memory_interface.MemoryError (Memory_interface.Cannot_free_this_much_memory(_, _)) as e ->
+				let now = Unix.gettimeofday () in
+				if now -. start > timeout then raise e else begin
+					debug "Sleeping %.0f before retrying" interval;
+					Thread.delay interval;
+					loop ()
+				end in
+		loop ()
+
+	(** Reserve a particular amount of memory and return a reservation id *)
+	let reserve_memory_range_exn dbg min max =
+		Opt.map
+			(fun session_id ->
+				let reservation_id, reserved_memory  =
+					retry
+						(fun () ->
+							debug "Requesting a host memory reservation between %Ld and %Ld" min max;
+							let reservation_id, kib = Client.reserve_memory_range dbg session_id min max in
+							debug "Memory reservation size = %Ld (reservation_id = %s)" kib reservation_id;
+							reservation_id, kib
+						)
+				in
+				(* Post condition: *)
+				assert (reserved_memory >= min);
+				assert (reserved_memory <= max);
+				reserved_memory, (reservation_id, reserved_memory)
+			) (get_session_id dbg)
+
+	let reserve_memory_range dbg min max : (int64 * (string * int64)) option =
+		wrap (fun () -> reserve_memory_range_exn dbg min max) |> Opt.join
+
+	(** Delete a reservation given by [reservation_id] *)
+	let delete_reservation_exn dbg (reservation_id, _) =
+		Opt.map
+			(fun session_id ->
+				debug "delete_reservation %s" reservation_id;
+				Client.delete_reservation dbg session_id reservation_id
+			) (get_session_id dbg)
+	let delete_reservation dbg r =
+		let (_: unit option option) = wrap (fun () -> delete_reservation_exn dbg r) in
+		()
+
+	(** Reserves memory, passes the id to [f] and cleans up afterwards. If the user
+		wants to keep the memory, then call [transfer_reservation_to_domain]. *)
+	let with_reservation dbg min max f =
+		let amount, id = Opt.default (min, ("none", min)) (reserve_memory_range dbg min max) in
+                f amount id
+
+	(** Transfer this 'reservation' to the given domain id *)
+	let transfer_reservation_to_domain_exn dbg domid (reservation_id, amount) =
+		match get_session_id dbg with
+			| Some session_id ->
+				begin
+					try
+						Client.transfer_reservation_to_domain dbg session_id reservation_id domid
+					with Unix.Unix_error(Unix.ECONNREFUSED, "connect", _) ->
+						(* This happens when someone manually runs 'service squeezed stop' *)
+						Mutex.execute cached_session_id_m (fun () -> cached_session_id := None);
+						error "Ballooning daemon has disappeared. Manually setting domain maxmem for domid = %d to %Ld KiB" domid amount;
+						Xenctrl.with_intf (fun xc -> Xenctrl.domain_setmaxmem xc domid amount);
+				end
+ 			| None ->
+				info "No ballooning daemon. Manually setting domain maxmem for domid = %d to %Ld KiB" domid amount;
+				Xenctrl.with_intf (fun xc -> Xenctrl.domain_setmaxmem xc domid amount)
+
+	let transfer_reservation_to_domain dbg domid r =
+		let (_: unit option) = wrap (fun () -> transfer_reservation_to_domain_exn dbg domid r) in
+		()
+
+	let query_reservation_of_domain dbg domid =
+		match get_session_id dbg with
+		| Some session_id ->
+			begin
+				try
+					let reservation_id = Client.query_reservation_of_domain dbg session_id domid in
+					debug "Memory reservation_id = %s" reservation_id;
+					reservation_id
+				with
+				| Unix.Unix_error(Unix.ECONNREFUSED, "connect", _) ->
+					error "Ballooning daemon has disappeared. Cannot query reservation_id for domid = %d" domid;
+					raise Memory_interface.(MemoryError No_reservation)
+				| _ ->
+					error "Internal error. Cannot query reservation_id for domid = %d" domid;
+					raise Memory_interface.(MemoryError No_reservation)
+			end
+		| None ->
+			info "No ballooning daemon. Cannot query reservation_id for domid = %d" domid;
+			raise Memory_interface.(MemoryError No_reservation)
+
+	(** After an event which frees memory (eg a domain destruction), perform a one-off memory rebalance *)
+	let balance_memory dbg =
+		debug "rebalance_memory";
+		Client.balance_memory dbg
 
 end
 
@@ -528,87 +476,87 @@
 
 (* Return the xenstore device with [kind] corresponding to [id]
 
-   This is an inefficient operation because xenstore indexes the devices by devid, not id,
-   so in order to find an id we need to go through potentially all the devids in the tree.
-
-   Therefore, we need to cache the results to decrease the overall xenstore read accesses.
-   During VM lifecycle operations, this cache will reduce xenstored read accesses from
-   O(n^2) to O(n), where n is the number of VBDs in a VM.
+This is an inefficient operation because xenstore indexes the devices by devid, not id,
+so in order to find an id we need to go through potentially all the devids in the tree.
+
+Therefore, we need to cache the results to decrease the overall xenstore read accesses.
+During VM lifecycle operations, this cache will reduce xenstored read accesses from
+O(n^2) to O(n), where n is the number of VBDs in a VM.
 *)
 
 module DeviceCache = struct
-  module PerVMCache = struct
-    include Hashtbl
-    let create n = (create n, Mutex.create ())
-  end
-  include Hashtbl
-  let create n = (create n, Mutex.create())
-  let discard (cache, mutex) domid = Mutex.execute mutex (fun () ->
-      debug "removing device cache for domid %d" domid;
-      remove cache domid
-    )
-  exception NotFoundIn of string option list
-  let get (cache, mutex) fetch_all_f fetch_one_f domid key =
-    let (domid_cache, domid_mutex) = Mutex.execute mutex (fun () ->
-        if mem cache domid then
-          find cache domid
-        else
-          let domid_cache = PerVMCache.create 16 in
-          debug "adding device cache for domid %d" domid;
-          replace cache domid domid_cache;
-          domid_cache
-      ) in
-    Mutex.execute domid_mutex (fun () ->
-        let refresh_cache () = (* expensive *)
-          PerVMCache.reset domid_cache;
-          List.iter (fun (k,v) -> PerVMCache.replace domid_cache k v) (fetch_all_f ())
-        in
-        (try
-           let cached_value = PerVMCache.find domid_cache (Some key) in
-           (* cross-check cached value with original value to verify it is up-to-date *)
-           let fetched_value = fetch_one_f cached_value in
-           if cached_value <> fetched_value then
-             ( (* force refresh of domid cache *)
-               refresh_cache ()
-             )
-         with _ -> (* attempt to refresh cache *)
-           (try refresh_cache () with _ -> ())
-        );
-        try
-          PerVMCache.find domid_cache (Some key)
-        with _ ->
-          let keys = try PerVMCache.fold (fun k v acc -> k::acc) domid_cache [] with _ -> [] in
-          raise (NotFoundIn keys)
-      )
+	module PerVMCache = struct
+		include Hashtbl
+		let create n = (create n, Mutex.create ())
+	end
+	include Hashtbl
+	let create n = (create n, Mutex.create())
+	let discard (cache, mutex) domid = Mutex.execute mutex (fun () ->
+		debug "removing device cache for domid %d" domid;
+		remove cache domid
+	)
+	exception NotFoundIn of string option list
+	let get (cache, mutex) fetch_all_f fetch_one_f domid key =
+		let (domid_cache, domid_mutex) = Mutex.execute mutex (fun () ->
+			if mem cache domid then
+				find cache domid
+			else
+				let domid_cache = PerVMCache.create 16 in
+				debug "adding device cache for domid %d" domid;
+				replace cache domid domid_cache;
+				domid_cache
+		) in
+		Mutex.execute domid_mutex (fun () ->
+			let refresh_cache () = (* expensive *)
+				PerVMCache.reset domid_cache;
+				List.iter (fun (k,v) -> PerVMCache.replace domid_cache k v) (fetch_all_f ())
+			in
+			(try
+				let cached_value = PerVMCache.find domid_cache (Some key) in
+				(* cross-check cached value with original value to verify it is up-to-date *)
+				let fetched_value = fetch_one_f cached_value in
+				if cached_value <> fetched_value then
+				( (* force refresh of domid cache *)
+					refresh_cache ()
+				)
+			with _ -> (* attempt to refresh cache *)
+				(try refresh_cache () with _ -> ())
+			);
+			try
+				PerVMCache.find domid_cache (Some key)
+			with _ ->
+				let keys = try PerVMCache.fold (fun k v acc -> k::acc) domid_cache [] with _ -> [] in
+				raise (NotFoundIn keys)
+		)
 end
 
 let device_cache = DeviceCache.create 256
 
 let device_by_id xc xs vm kind domain_selection id =
-  match vm |> uuid_of_string |> domid_of_uuid ~xc ~xs domain_selection with
-  | None ->
-    debug "VM = %s; does not exist in domain list" vm;
-    raise (Does_not_exist("domain", vm))
-  | Some frontend_domid ->
-    let fetch_all_from_xenstore_f () = (* expensive *)
-      let devices = Device_common.list_frontends ~xs frontend_domid in
-      let key = _device_id kind in
-      let id_of_device device =
-        let path = Device_common.get_private_data_path_of_device device in
-        try Some (xs.Xs.read (Printf.sprintf "%s/%s" path key))
-        with _ -> None in
-      let ids = List.map id_of_device devices in
-      List.combine ids devices
-    in
-    let fetch_one_from_xenstore_f cached_device =
-      let cached_frontend_devid = cached_device.Device_common.frontend.Device_common.devid in
-      let xenstored_device = Device_common.list_frontends ~xs ~for_devids:[cached_frontend_devid] frontend_domid in
-      match xenstored_device with [] -> raise Not_found | x ::_ -> x
-    in
-    try DeviceCache.get device_cache fetch_all_from_xenstore_f fetch_one_from_xenstore_f frontend_domid id
-    with DeviceCache.NotFoundIn ids ->
-      debug "VM = %s; domid = %d; Device is not active: kind = %s; id = %s; active devices = [ %s ]" vm frontend_domid (Device_common.string_of_kind kind) id (String.concat ", " (List.map (Opt.default "None") ids));
-      raise (Device_not_connected)
+	match vm |> uuid_of_string |> domid_of_uuid ~xc ~xs domain_selection with
+		| None ->
+			debug "VM = %s; does not exist in domain list" vm;
+			raise (Does_not_exist("domain", vm))
+		| Some frontend_domid ->
+			let fetch_all_from_xenstore_f () = (* expensive *)
+				let devices = Device_common.list_frontends ~xs frontend_domid in
+				let key = _device_id kind in
+				let id_of_device device =
+					let path = Device_common.get_private_data_path_of_device device in
+					try Some (xs.Xs.read (Printf.sprintf "%s/%s" path key))
+					with _ -> None in
+				let ids = List.map id_of_device devices in
+				List.combine ids devices
+			in
+			let fetch_one_from_xenstore_f cached_device =
+				let cached_frontend_devid = cached_device.Device_common.frontend.Device_common.devid in
+				let xenstored_device = Device_common.list_frontends ~xs ~for_devids:[cached_frontend_devid] frontend_domid in
+				match xenstored_device with [] -> raise Not_found | x ::_ -> x
+			in
+			try DeviceCache.get device_cache fetch_all_from_xenstore_f fetch_one_from_xenstore_f frontend_domid id
+			with DeviceCache.NotFoundIn ids ->
+				debug "VM = %s; domid = %d; Device is not active: kind = %s; id = %s; active devices = [ %s ]" vm frontend_domid (Device_common.string_of_kind kind) id (String.concat ", " (List.map (Opt.default "None") ids));
+				raise (Device_not_connected)
 
 (* Extra keys to store in VBD backends to allow us to deactivate VDIs: *)
 type backend = disk option [@@deriving rpc]
@@ -616,159 +564,159 @@
 let _dp_id = "dp-id"
 
 let set_stubdom ~xs domid domid' =
-  xs.Xs.write (Printf.sprintf "/local/domain/%d/stub-domid" domid) (string_of_int domid')
+	xs.Xs.write (Printf.sprintf "/local/domain/%d/stub-domid" domid) (string_of_int domid')
 
 let get_stubdom ~xs domid =
-  try Some (int_of_string (xs.Xs.read (Printf.sprintf "/local/domain/%d/stub-domid" domid))) with _ -> None
+	try Some (int_of_string (xs.Xs.read (Printf.sprintf "/local/domain/%d/stub-domid" domid))) with _ -> None
 
 module HOST = struct
-  include Xenops_server_skeleton.HOST
-
-  let stat () =
-    (* The boot-time CPU info is copied into a file in @ETCDIR@/ in the xenservices init script;
-       		   we use that to generate CPU records from. This ensures that if xapi is started after someone has
-       		   modified dom0's VCPUs we don't change out host config... [Important to get this right, otherwise
-       		   pool homogeneity checks fail] *)
-    let get_cpuinfo () =
-      let cpu_info_file =
-        try Unix.access !Resources.cpu_info_file [ Unix.F_OK ]; !Resources.cpu_info_file
-        with _ -> "/proc/cpuinfo" in
-      let in_chan = open_in cpu_info_file in
-      let tbl = Hashtbl.create 32 in
-      let rec get_lines () =
-        let s = input_line in_chan in
-        begin
-          try
-            let i = String.index s ':' in
-            let k = String.trim (String.sub s 0 i) in
-            let v =
-              if String.length s < i + 2
-              then ""
-              else String.sub s (i + 2) (String.length s - i - 2)
-            in
-            Hashtbl.add tbl k v
-          with e ->
-            info "cpuinfo: skipping line [%s]" s
-        end;
-        if s <> "" then get_lines ()
-      in
-      get_lines ();
-      close_in in_chan;
-      let find key =
-        if Hashtbl.mem tbl key
-        then Hashtbl.find tbl key
-        else "unknown" in
-      find "vendor_id",
-      find "model name",
-      find "cpu MHz",
-      find "flags",
-      find "stepping",
-      find "model",
-      find "cpu family"
-    in
-    let vendor, modelname, speed, flags, stepping, model, family = get_cpuinfo () in
-
-    with_xc_and_xs
-      (fun xc xs ->
-         let open Xenctrl in
-         let p = physinfo xc in
-         let cpu_count = p.nr_cpus in
-         let socket_count = p.nr_cpus / (p.threads_per_core * p.cores_per_socket) in
-
-         let features = get_featureset xc Featureset_host in
-         let features_pv = get_featureset xc Featureset_pv in
-         let features_hvm = get_featureset xc Featureset_hvm in
-         let features_oldstyle = oldstyle_featuremask xc in
-
-         let v = version xc in
-         let xen_version_string = Printf.sprintf "%d.%d%s" v.major v.minor v.extra in
-         let xen_capabilities = version_capabilities xc in
-
-         {
-           Host.cpu_info = {
-             Host.cpu_count;
-             socket_count;
-             vendor;
-             speed;
-             modelname;
-             family;
-             model;
-             stepping;
-             flags;
-             features;
-             features_pv;
-             features_hvm;
-             features_oldstyle;
-           };
-           hypervisor = {
-             Host.version = xen_version_string;
-             capabilities = xen_capabilities;
-           }
-         }
-      )
-
-  let get_console_data () =
-    with_xc_and_xs
-      (fun xc xs ->
-         let raw = Xenctrl.readconsolering xc in
-         (* There may be invalid XML characters in the buffer, so remove them *)
-         let is_printable chr =
-           let x = int_of_char chr in
-           x=13 || x=10 || (x >= 0x20 && x <= 0x7e) in
-         for i = 0 to String.length raw - 1 do
-           if not(is_printable raw.[i])
-           then raw.[i] <- ' '
-         done;
-         raw
-      )
-  let get_total_memory_mib () =
-    with_xc_and_xs
-      (fun xc xs ->
-         let pages_per_mib = 256L in
-         Int64.(div ((Xenctrl.physinfo xc).Xenctrl.total_pages |> of_nativeint) pages_per_mib)
-      )
-  let send_debug_keys keys =
-    with_xc_and_xs
-      (fun xc xs ->
-         Xenctrl.send_debug_keys xc keys
-      )
-
-  let update_guest_agent_features features =
-    let root = "/guest_agent_features" in
-    let perms =
-      Xs_protocol.ACL.({
-          owner = 0;
-          other = READ;
-          acl = [];
-        }) in
-    with_xs
-      (fun xs ->
-         Xs.transaction xs (fun t ->
-             t.Xst.rm root;
-             let write_with_perms key value =
-               t.Xst.write key value;
-               t.Xst.setperms key perms
-             in
-             write_with_perms root "";
-             List.iter (fun feature ->
-                 let feature_root = Filename.concat root feature.Host.name in
-                 let parameters_root = Filename.concat feature_root "parameters" in
-                 write_with_perms feature_root "";
-                 write_with_perms parameters_root "";
-                 write_with_perms
-                   (Filename.concat feature_root "licensed")
-                   (if feature.Host.licensed then "1" else "0");
-                 List.iter
-                   (fun (key, value) ->
-                      write_with_perms
-                        (Filename.concat parameters_root key)
-                        value)
-                   feature.Host.parameters)
-               features))
-
-  let upgrade_cpu_features features is_hvm =
-    with_xc_and_xs
-      (fun xc _ -> Xenctrl.upgrade_oldstyle_featuremask xc features is_hvm)
+	include Xenops_server_skeleton.HOST
+
+	let stat () =
+		(* The boot-time CPU info is copied into a file in @ETCDIR@/ in the xenservices init script;
+		   we use that to generate CPU records from. This ensures that if xapi is started after someone has
+		   modified dom0's VCPUs we don't change out host config... [Important to get this right, otherwise
+		   pool homogeneity checks fail] *)
+		let get_cpuinfo () =
+			let cpu_info_file =
+				try Unix.access !Resources.cpu_info_file [ Unix.F_OK ]; !Resources.cpu_info_file
+				with _ -> "/proc/cpuinfo" in
+			let in_chan = open_in cpu_info_file in
+			let tbl = Hashtbl.create 32 in
+			let rec get_lines () =
+				let s = input_line in_chan in
+				begin
+					try
+						let i = String.index s ':' in
+						let k = String.trim (String.sub s 0 i) in
+						let v =
+							if String.length s < i + 2
+							then ""
+							else String.sub s (i + 2) (String.length s - i - 2)
+						in
+						Hashtbl.add tbl k v
+					with e ->
+						info "cpuinfo: skipping line [%s]" s
+				end;
+				if s <> "" then get_lines ()
+			in
+			get_lines ();
+			close_in in_chan;
+			let find key =
+				if Hashtbl.mem tbl key
+				then Hashtbl.find tbl key
+				else "unknown" in
+			find "vendor_id",
+			find "model name",
+			find "cpu MHz",
+			find "flags",
+			find "stepping",
+			find "model",
+			find "cpu family"
+		in
+		let vendor, modelname, speed, flags, stepping, model, family = get_cpuinfo () in
+
+		with_xc_and_xs
+			(fun xc xs ->
+				let open Xenctrl in
+				let p = physinfo xc in
+				let cpu_count = p.nr_cpus in
+				let socket_count = p.nr_cpus / (p.threads_per_core * p.cores_per_socket) in
+
+				let features = get_featureset xc Featureset_host in
+				let features_pv = get_featureset xc Featureset_pv in
+				let features_hvm = get_featureset xc Featureset_hvm in
+				let features_oldstyle = oldstyle_featuremask xc in
+
+				let v = version xc in
+				let xen_version_string = Printf.sprintf "%d.%d%s" v.major v.minor v.extra in
+				let xen_capabilities = version_capabilities xc in
+
+				{
+					Host.cpu_info = {
+						Host.cpu_count;
+						socket_count;
+						vendor;
+						speed;
+						modelname;
+						family;
+						model;
+						stepping;
+						flags;
+						features;
+						features_pv;
+						features_hvm;
+						features_oldstyle;
+					};
+					hypervisor = {
+						Host.version = xen_version_string;
+						capabilities = xen_capabilities;
+					}
+				}
+			)
+
+	let get_console_data () =
+		with_xc_and_xs
+			(fun xc xs ->
+				let raw = Xenctrl.readconsolering xc in
+				(* There may be invalid XML characters in the buffer, so remove them *)
+				let is_printable chr =
+					let x = int_of_char chr in
+					x=13 || x=10 || (x >= 0x20 && x <= 0x7e) in
+				for i = 0 to String.length raw - 1 do
+					if not(is_printable raw.[i])
+					then raw.[i] <- ' '
+				done;
+				raw
+			)
+	let get_total_memory_mib () =
+		with_xc_and_xs
+			(fun xc xs ->
+				let pages_per_mib = 256L in
+				Int64.(div ((Xenctrl.physinfo xc).Xenctrl.total_pages |> of_nativeint) pages_per_mib)
+			)
+	let send_debug_keys keys =
+		with_xc_and_xs
+			(fun xc xs ->
+				Xenctrl.send_debug_keys xc keys
+			)
+
+	let update_guest_agent_features features =
+		let root = "/guest_agent_features" in
+		let perms =
+			Xs_protocol.ACL.({
+				owner = 0;
+				other = READ;
+				acl = [];
+			}) in
+		with_xs
+			(fun xs ->
+				Xs.transaction xs (fun t ->
+					t.Xst.rm root;
+					let write_with_perms key value =
+						t.Xst.write key value;
+						t.Xst.setperms key perms
+					in
+					write_with_perms root "";
+					List.iter (fun feature ->
+						let feature_root = Filename.concat root feature.Host.name in
+						let parameters_root = Filename.concat feature_root "parameters" in
+						write_with_perms feature_root "";
+						write_with_perms parameters_root "";
+						write_with_perms
+							(Filename.concat feature_root "licensed")
+							(if feature.Host.licensed then "1" else "0");
+						List.iter
+							(fun (key, value) ->
+								write_with_perms
+									(Filename.concat parameters_root key)
+									value)
+							feature.Host.parameters)
+					features))
+
+	let upgrade_cpu_features features is_hvm =
+		with_xc_and_xs
+			(fun xc _ -> Xenctrl.upgrade_oldstyle_featuremask xc features is_hvm)
 end
 
 let dm_of ~vm = Mutex.execute dB_m (fun () ->
@@ -781,7 +729,6 @@
 	)
 
 module VM = struct
-<<<<<<< HEAD
 	open Vm
 
 	let will_be_hvm vm = match vm.ty with HVM _ -> true | _ -> false
@@ -1306,7 +1253,7 @@
                 with Memory_interface.MemoryError Memory_interface.No_reservation ->
                         error "Please check if memory reservation for domain %d is present, if so manually remove it" domid
 
-	let build_domain_exn xc xs domid task vm vbds vifs vgpus extras force =
+  let build_domain_exn xc xs domid task vm vbds vifs vgpus vusbs extras force =
 		let open Memory in
 		let initial_target = get_initial_target ~xs domid in
 		let make_build_info kernel priv = {
@@ -1370,12 +1317,12 @@
 		) (fun () -> Opt.iter Bootloader.delete !kernel_to_cleanup)
 
 
-	let build_domain vm vbds vifs vgpus extras force xc xs task _ di =
+  let build_domain vm vbds vifs vgpus vusbs extras force xc xs task _ di =
 		let domid = di.Xenctrl.domid in
                 finally
                     (fun () ->
                             try
-                              build_domain_exn xc xs domid task vm vbds vifs vgpus extras force;
+           build_domain_exn xc xs domid task vm vbds vifs vgpus vusbs extras force;
                             with
                                     | Bootloader.Bad_sexpr x ->
                                             let m = Printf.sprintf "VM = %s; domid = %d; Bootloader.Bad_sexpr %s" vm.Vm.id domid x in
@@ -1402,9 +1349,9 @@
                                             raise e
                     ) (fun () -> clean_memory_reservation task di.Xenctrl.domid)
 
-	let build ?restore_fd task vm vbds vifs vgpus extras force = on_domain (build_domain vm vbds vifs vgpus extras force) Newest task vm
-
-	let create_device_model_exn vbds vifs vgpus saved_state xc xs task vm di =
+  let build ?restore_fd task vm vbds vifs vgpus vusbs extras force = on_domain (build_domain vm vbds vifs vgpus vusbs extras force) Newest task vm
+
+  let create_device_model_exn vbds vifs vgpus vusbs saved_state xc xs task vm di =
 		let vmextra = DB.read_exn vm.Vm.id in
 		let qemu_dm = dm_of ~vm in
 		let xenguest = choose_xenguest vm.Vm.platformdata in
@@ -1427,14 +1374,14 @@
 						Device.Vfb.add ~xc ~xs di.Xenctrl.domid;
 						Device.Vkbd.add ~xc ~xs di.Xenctrl.domid;
 						Device.Dm.start_vnconly task ~xs ~dm:qemu_dm info di.Xenctrl.domid
-			) (create_device_model_config vm vmextra vbds vifs vgpus);
+        ) (create_device_model_config vm vmextra vbds vifs vgpus vusbs);
 			match vm.Vm.ty with
 				| Vm.PV { vncterm = true; vncterm_ip = ip } -> Device.PV_Vnc.start ~xs ?ip di.Xenctrl.domid
 				| _ -> ()
 		with Device.Ioemu_failed (name, msg) ->
 			raise (Failed_to_start_emulator (vm.Vm.id, name, msg))
 
-	let create_device_model task vm vbds vifs vgpus saved_state = on_domain (create_device_model_exn vbds vifs vgpus saved_state) Newest task vm
+  let create_device_model task vm vbds vifs vgpus vusbs saved_state = on_domain (create_device_model_exn vbds vifs vgpus vusbs saved_state) Newest task vm
 
 	let request_shutdown task vm reason ack_delay =
 		let reason = shutdown_reason reason in
@@ -1550,7 +1497,7 @@
 				(* Not currently ballooning *)
 				| None | Some "0" -> ()
 				(* Ballooning in progress, we need to wait *)
-				| Some _ ->
+				| Some _ -> 
 					let watches = [ Watch.value_to_become balloon_active_path "0"
 					              ; Watch.key_to_disappear balloon_active_path ]
 					in
@@ -1562,7 +1509,7 @@
 						raise Xenops_interface.Ballooning_timeout_before_migration
 			) Oldest task vm
 
-	let save task progress_callback vm flags data =
+  let save task progress_callback vm flags data vgpu_data =
 		let flags' =
 			List.map
 				(function
@@ -1578,7 +1525,16 @@
 				with_data ~xc ~xs task data true
 					(fun fd ->
 						let vm_str = Vm.sexp_of_t vm |> Sexplib.Sexp.to_string in
-						Domain.suspend task ~xc ~xs ~hvm ~dm:(dm_of ~vm) ~progress_callback ~qemu_domid (choose_xenguest vm.Vm.platformdata) vm_str domid fd flags'
+              let vgpu_fd =
+                match vgpu_data with
+                | Some (FD vgpu_fd) -> Some vgpu_fd
+                | Some disk when disk = data -> Some fd (* Don't open the file twice *)
+                | Some other_disk -> None (* We don't support this *)
+                | None -> None
+              in
+              let xenguest_path = choose_xenguest vm.Vm.platformdata in
+              let emu_manager_path = choose_emu_manager vm.Vm.platformdata in
+              Domain.suspend task ~xc ~xs ~hvm ~dm:(dm_of ~vm) ~progress_callback ~qemu_domid ~xenguest_path ~emu_manager_path vm_str domid fd vgpu_fd flags'
 							(fun () ->
 								(* SCTX-2558: wait more for ballooning if needed *)
 								wait_ballooning task vm;
@@ -1631,7 +1587,7 @@
 		let pid = Forkhelpers.safe_close_and_exec None None None [] !Xc_resources.igmp_query_injector_script ("--wait-vif-connected":: (string_of_int !Xenopsd.vif_ready_for_igmp_query_timeout) :: vif_names) in
 		Forkhelpers.dontwaitpid pid
 
-	let restore task progress_callback vm vbds vifs data extras =
+  let restore task progress_callback vm vbds vifs data vgpu_data extras =
 		on_domain
 			(fun xc xs task vm di ->
 				finally
@@ -1655,7 +1611,17 @@
 							try
 								with_data ~xc ~xs task data false
 									(fun fd ->
-										Domain.restore task ~xc ~xs ~store_domid ~console_domid ~no_incr_generationid (* XXX progress_callback *) ~timeoffset ~extras build_info (choose_xenguest vm.Vm.platformdata) domid fd
+                       let vgpu_fd =
+                         match vgpu_data with
+                         | Some (FD vgpu_fd) -> Some vgpu_fd
+                         | Some disk when disk = data -> Some fd (* Don't open the file twice *)
+                         | Some other_disk -> None (* We don't support this *)
+                         | None -> None
+                       in
+                       let xenguest_path = choose_xenguest vm.Vm.platformdata in
+                       let emu_manager_path = choose_emu_manager vm.Vm.platformdata in
+                       Domain.restore task ~xc ~xs ~store_domid ~console_domid ~no_incr_generationid (* XXX progress_callback *)
+                         ~timeoffset ~extras build_info ~xenguest_path ~emu_manager_path domid fd vgpu_fd
 									);
 							with e ->
 								error "VM %s: restore failed: %s" vm.Vm.id (Printexc.to_string e);
@@ -1930,1242 +1896,82 @@
 		DB.write k { VmExtra.persistent = persistent; VmExtra.non_persistent = non_persistent; }
 
 	let minimum_reboot_delay = 120.
-=======
-  open Vm
-
-  let will_be_hvm vm = match vm.ty with HVM _ -> true | _ -> false
-
-  let compute_overhead domain =
-    let static_max_mib = Memory.mib_of_bytes_used domain.VmExtra.memory_static_max in
-    let memory_overhead_mib =
-      (if domain.VmExtra.create_info.Domain.hvm then Memory.HVM.overhead_mib else Memory.Linux.overhead_mib)
-        static_max_mib domain.VmExtra.vcpu_max domain.VmExtra.shadow_multiplier in
-    Memory.bytes_of_mib memory_overhead_mib
-
-  let shutdown_reason = function
-    | Reboot -> Domain.Reboot
-    | PowerOff -> Domain.PowerOff
-    | Suspend -> Domain.Suspend
-    | Halt -> Domain.Halt
-    | S3Suspend -> Domain.S3Suspend
-
-  (* We compute our initial target at memory reservation time, done before the domain
-     	   is created. We consume this information later when the domain is built. *)
-  let set_initial_target ~xs domid initial_target =
-    xs.Xs.write (Printf.sprintf "/local/domain/%d/memory/initial-target" domid)
-      (Int64.to_string initial_target)
-  let get_initial_target ~xs domid =
-    Int64.of_string (xs.Xs.read (Printf.sprintf "/local/domain/%d/memory/initial-target" domid))
-
-  (* Called from a xenops client if it needs to resume a VM that was suspended on a pre-xenopsd host. *)
-  let generate_state_string vm =
-    let open Memory in
-    let builder_spec_info =
-      match vm.ty with
-      | HVM hvm_info ->
-        Domain.BuildHVM {
-          Domain.shadow_multiplier = hvm_info.shadow_multiplier;
-          video_mib = hvm_info.video_mib;
-        }
-      | PV { boot = Direct direct } ->
-        Domain.BuildPV {
-          Domain.cmdline = direct.cmdline;
-          ramdisk = direct.ramdisk;
-        }
-      | PV { boot = Indirect { devices = [] } } ->
-        raise (No_bootable_device)
-      | PV { boot = Indirect ( { devices = d :: _ } ) } ->
-        Domain.BuildPV {
-          Domain.cmdline = "";
-          ramdisk = None;
-        }
-    in
-    let build_info = {
-      Domain.memory_max = vm.memory_static_max /// 1024L;
-      memory_target = vm.memory_dynamic_min /// 1024L;
-      kernel = "";
-      vcpus = vm.vcpu_max;
-      priv = builder_spec_info;
-    } in
-    {
-      VmExtra.build_info = Some build_info;
-      ty = Some vm.ty;
-      (* Earlier than the PV drivers update time, therefore
-         			   any cached PV driver information will be kept. *)
-      last_start_time = 0.;
-      nomigrate = false;
-      nested_virt = false
-    } |> VmExtra.rpc_of_persistent_t |> Jsonrpc.to_string
-
-  let mkints n =
-    let rec loop a b = if a = b then [] else a :: (loop (a + 1) b) in
-    loop 0 n
-
-  (* Could use fold_left to get the same value, but that would necessarily go through the whole list everytime, instead of the first n items, only. *)
-  (* ToDo: This is complicated enough to warrant a test. *)
-  (* Is it wise to fail silently on negative values?  (They are treated as zero, here.)
-     	 Pro: Would mask fewer bugs.
-     	 Con: Less robust.
-     	*)
-  let take n list =
-    let ($) f a = f a in
-    let rec helper i acc list =
-      if i <= 0 || list = []
-      then acc
-      else helper (i-1)  (List.hd list :: acc) (List.tl list)
-    in List.rev $ helper n [] list
-
-  let generate_non_persistent_state xc xs vm =
-    let hvm = match vm.ty with HVM _ -> true | _ -> false in
-    (* XXX add per-vcpu information to the platform data *)
-    (* VCPU configuration *)
-    let pcpus = Xenctrlext.get_max_nr_cpus xc in
-    let all_pcpus = mkints pcpus in
-    let all_vcpus = mkints vm.vcpu_max in
-    let masks = match vm.scheduler_params.affinity with
-      | [] ->
-        (* Every vcpu can run on every pcpu *)
-        List.map (fun _ -> all_pcpus) all_vcpus
-      | m :: ms ->
-        (* Treat the first as the template for the rest *)
-        let defaults = List.map (fun _ -> m) all_vcpus in
-        take vm.vcpu_max (m :: ms @ defaults) in
-    (* convert a mask into a binary string, one char per pCPU *)
-    let bitmap cpus: string =
-      let cpus = List.filter (fun x -> x >= 0 && x < pcpus) cpus in
-      let result = String.make pcpus '0' in
-      List.iter (fun cpu -> result.[cpu] <- '1') cpus;
-      result in
-    let affinity =
-      snd(List.fold_left (fun (idx, acc) mask ->
-          idx + 1, ((Printf.sprintf "vcpu/%d/affinity" idx, bitmap mask) :: acc)
-        ) (0, []) masks) in
-    let weight = Opt.default [] (Opt.map
-                                   (fun (w, c) -> [
-                                        "vcpu/weight", string_of_int w;
-                                        "vcpu/cap", string_of_int c
-                                      ])
-                                   vm.scheduler_params.priority
-                                ) in
-    let vcpus = [
-      "vcpu/number", string_of_int vm.vcpu_max;
-      "vcpu/current", string_of_int vm.vcpus;
-    ] @ affinity @ weight in
-
-    let default k v p = if List.mem_assoc k p then p else (k,v)::p in
-
-    let platformdata = vm.platformdata |> default "acpi_s3" "0" |> default "acpi_s4" "0" in
-
-    let create_info = {
-      Domain.ssidref = vm.ssidref;
-      hvm = hvm;
-      hap = hvm;
-      name = vm.name;
-      xsdata = vm.xsdata;
-      platformdata = platformdata @ vcpus;
-      bios_strings = vm.bios_strings;
-      has_vendor_device = vm.has_vendor_device;
-    } in
-    {
-      VmExtra.create_info = create_info;
-      vcpu_max = vm.vcpu_max;
-      vcpus = vm.vcpus;
-      shadow_multiplier = (match vm.Vm.ty with Vm.HVM { Vm.shadow_multiplier = sm } -> sm | _ -> 1.);
-      memory_static_max = vm.memory_static_max;
-      suspend_memory_bytes = 0L;
-      qemu_vbds = [];
-      qemu_vifs = [];
-      pci_msitranslate = vm.Vm.pci_msitranslate;
-      pci_power_mgmt = vm.Vm.pci_power_mgmt;
-      pv_drivers_detected = false;
-    }
-
-  let create_exn (task: Xenops_task.task_handle) memory_upper_bound vm =
-    let k = vm.Vm.id in
-    with_xc_and_xs
-      (fun xc xs ->
-         let persistent, non_persistent =
-           match DB.read k with
-           | Some x ->
-             debug "VM = %s; reloading stored domain-level configuration" vm.Vm.id;
-             x.VmExtra.persistent, x.VmExtra.non_persistent
-           | None -> begin
-               debug "VM = %s; has no stored domain-level configuration, regenerating" vm.Vm.id;
-               let persistent =
-                 { VmExtra.build_info = None
-                 ; ty = None
-                 ; last_start_time = Unix.gettimeofday ()
-                 ; nomigrate = Platform.is_true
-                       ~key:"nomigrate"
-                       ~platformdata:vm.Xenops_interface.Vm.platformdata
-                       ~default:false
-                 ; nested_virt=Platform.is_true
-                       ~key:"nested-virt"
-                       ~platformdata:vm.Xenops_interface.Vm.platformdata
-                       ~default:false
-                 } in
-               let non_persistent = generate_non_persistent_state xc xs vm in
-               persistent, non_persistent
-             end in
-         let open Memory in
-         let overhead_bytes = compute_overhead non_persistent in
-         let resuming = non_persistent.VmExtra.suspend_memory_bytes <> 0L in
-         (* If we are resuming then we know exactly how much memory is needed. If we are
-            				   live migrating then we will only know an upper bound. If we are starting from
-            				   scratch then we have a free choice. *)
-         let min_bytes, max_bytes = match memory_upper_bound with
-           | Some x ->
-             debug "VM = %s; using memory_upper_bound = %Ld" vm.Vm.id x;
-             x, x
-           | None ->
-             if resuming then begin
-               debug "VM = %s; using stored suspend_memory_bytes = %Ld" vm.Vm.id non_persistent.VmExtra.suspend_memory_bytes;
-               non_persistent.VmExtra.suspend_memory_bytes, non_persistent.VmExtra.suspend_memory_bytes
-             end else begin
-               debug "VM = %s; using memory_dynamic_min = %Ld and memory_dynamic_max = %Ld" vm.Vm.id vm.memory_dynamic_min vm.memory_dynamic_max;
-               vm.memory_dynamic_min, vm.memory_dynamic_max
-             end in
-         let min_kib = kib_of_bytes_used (min_bytes +++ overhead_bytes)
-         and max_kib = kib_of_bytes_used (max_bytes +++ overhead_bytes) in
-         (* XXX: we would like to be able to cancel an in-progress with_reservation *)
-         let dbg = Xenops_task.get_dbg task in
-         Mem.with_reservation dbg min_kib max_kib
-           (fun target_plus_overhead_kib reservation_id ->
-              DB.write k {
-                VmExtra.persistent = persistent;
-                VmExtra.non_persistent = non_persistent
-              };
-              let domid = Domain.make ~xc ~xs non_persistent.VmExtra.create_info (uuid_of_vm vm) in
-              Mem.transfer_reservation_to_domain dbg domid reservation_id;
-              begin match vm.Vm.ty with
-                | Vm.HVM { Vm.qemu_stubdom = true } ->
-                  Mem.with_reservation dbg Stubdom.memory_kib Stubdom.memory_kib
-                    (fun _ reservation_id ->
-                       let stubdom_domid = Stubdom.create ~xc ~xs domid in
-                       Mem.transfer_reservation_to_domain dbg stubdom_domid reservation_id;
-                       set_stubdom ~xs domid stubdom_domid;
-                    )
-                | _ ->
-                  ()
-              end;
-              let initial_target =
-                let target_plus_overhead_bytes = bytes_of_kib target_plus_overhead_kib in
-                let target_bytes = target_plus_overhead_bytes --- overhead_bytes in
-                min vm.memory_dynamic_max target_bytes in
-              set_initial_target ~xs domid (Int64.div initial_target 1024L);
-
-              if vm.suppress_spurious_page_faults
-              then Domain.suppress_spurious_page_faults ~xc domid;
-              Domain.set_machine_address_size ~xc domid vm.machine_address_size;
-              for i = 0 to vm.vcpu_max - 1 do
-                Device.Vcpu.add ~xs ~devid:i domid (i < vm.vcpus)
-              done
-           );
-      )
-  let create = create_exn
-
-  let on_domain f domain_selection (task: Xenops_task.task_handle) vm =
-    let uuid = uuid_of_vm vm in
-    with_xc_and_xs
-      (fun xc xs ->
-         match di_of_uuid ~xc ~xs domain_selection uuid with
-         | None -> raise (Does_not_exist("domain", vm.Vm.id))
-         | Some di -> f xc xs task vm di
-      )
-
-  let on_domain_if_exists f domain_selection (task: Xenops_task.task_handle) vm =
-    try
-      on_domain f domain_selection task vm
-    with Does_not_exist("domain", _) ->
-      debug "Domain for VM %s does not exist: ignoring" vm.Vm.id
-
-  let add vm =
-    with_xc_and_xs
-      (fun xc xs ->
-         match di_of_uuid ~xc ~xs Newest (uuid_of_vm vm) with
-         | None -> () (* Domain doesn't exist so no setup required *)
-         | Some di ->
-           debug "VM %s exists with domid=%d; checking whether xenstore is intact" vm.Vm.id di.Xenctrl.domid;
-           (* Minimal set of keys and values expected by tools like xentop (CA-24231) *)
-           let minimal_local_kvs = [
-             "name", vm.Vm.name;
-             "domid", string_of_int di.Xenctrl.domid;
-             "vm", "/vm/" ^ vm.Vm.id;
-             "memory/dynamic-min", Int64.(to_string (div vm.Vm.memory_dynamic_min 1024L));
-             "memory/target", Int64.(to_string (div vm.Vm.memory_dynamic_min 1024L));
-             "memory/dynamic-max", Int64.(to_string (div vm.Vm.memory_dynamic_max 1024L))
-           ] |> List.map (fun (k, v) -> Printf.sprintf "/local/domain/%d/%s" di.Xenctrl.domid k, v) in
-           let minimal_vm_kvs = [
-             "uuid", vm.Vm.id;
-             "name", vm.Vm.name;
-             Printf.sprintf "domains/%d" di.Xenctrl.domid, Printf.sprintf "/local/domain/%d" di.Xenctrl.domid;
-             Printf.sprintf "domains/%d/create-time" di.Xenctrl.domid, "0"
-           ] |> List.map (fun (k, v) -> Printf.sprintf "/vm/%s/%s" vm.Vm.id k, v) in
-           List.iter
-             (fun (k, v) ->
-                if try ignore(xs.Xs.read k); false with _ -> true then begin
-                  debug "xenstore-write %s <- %s" k v;
-                  xs.Xs.write k v
-                end
-             ) (minimal_local_kvs @ minimal_vm_kvs)
-      )
-
-  let remove vm =
-    with_xc_and_xs
-      (fun xc xs ->
-         safe_rm xs (Printf.sprintf "/vm/%s" vm.Vm.id);
-         safe_rm xs (Printf.sprintf "/vss/%s" vm.Vm.id);
-      );
-    (* Best-effort attempt to remove metadata - if VM has been powered off
-       		 * then it will have already been deleted by VM.destroy *)
-    try DB.remove vm.Vm.id
-    with Does_not_exist("extra", _) -> ()
-
-  let log_exn_continue msg f x = try f x with e -> debug "Safely ignoring exception: %s while %s" (Printexc.to_string e) msg
-
-  let destroy_device_model = on_domain_if_exists (fun xc xs task vm di ->
-      let domid = di.Xenctrl.domid in
-      let qemu_domid = Opt.default (this_domid ~xs) (get_stubdom ~xs domid) in
-      log_exn_continue "Error stoping device-model, already dead ?"
-        (fun () -> Device.Dm.stop ~xs ~qemu_domid domid) ();
-      log_exn_continue "Error stoping vncterm, already dead ?"
-        (fun () -> Device.PV_Vnc.stop ~xs domid) ();
-      (* If qemu is in a different domain to storage, detach disks *)
-    ) Oldest
-
-  let destroy = on_domain_if_exists (fun xc xs task vm di -> finally (fun ()->
-      let domid = di.Xenctrl.domid in
-      let qemu_domid = Opt.default (this_domid ~xs) (get_stubdom ~xs domid) in
-      (* We need to clean up the stubdom before the primary otherwise we deadlock *)
-      Opt.iter
-        (fun stubdom_domid ->
-           Domain.destroy task ~xc ~xs ~qemu_domid stubdom_domid
-        ) (get_stubdom ~xs domid);
-
-      let devices = Device_common.list_frontends ~xs domid in
-      let vbds = List.filter (fun device -> match Device_common.(device.frontend.kind) with Device_common.Vbd _ -> true | _ -> false) devices in
-      let dps = List.map (fun device -> Device.Generic.get_private_key ~xs device _dp_id) vbds in
-
-      (* Normally we throw-away our domain-level information. If the domain
-         		   has suspended then we preserve it. *)
-      if di.Xenctrl.shutdown && (Domain.shutdown_reason_of_int di.Xenctrl.shutdown_code = Domain.Suspend)
-      then debug "VM = %s; domid = %d; domain has suspended; preserving domain-level information" vm.Vm.id di.Xenctrl.domid
-      else begin
-        debug "VM = %s; domid = %d; will not have domain-level information preserved" vm.Vm.id di.Xenctrl.domid;
-        if DB.exists vm.Vm.id then DB.remove vm.Vm.id;
-      end;
-      Domain.destroy task ~xc ~xs ~qemu_domid domid;
-      (* Detach any remaining disks *)
-      List.iter (fun dp ->
-          try
-            Storage.dp_destroy task dp
-          with e ->
-            warn "Ignoring exception in VM.destroy: %s" (Printexc.to_string e)) dps
-    )
-      (fun ()->
-         (* Finally, discard any device caching for the domid destroyed *)
-         DeviceCache.discard device_cache di.Xenctrl.domid;
-         Device.(Qemu.SignalMask.unset Qemu.signal_mask di.Xenctrl.domid);
-      )
-    ) Oldest
-
-  let pause = on_domain (fun xc xs _ _ di ->
-      if di.Xenctrl.total_memory_pages = 0n then raise (Domain_not_built);
-      Domain.pause ~xc di.Xenctrl.domid
-    ) Newest
-
-  let unpause = on_domain (fun xc xs _ _ di ->
-      if di.Xenctrl.total_memory_pages = 0n then raise (Domain_not_built);
-      Domain.unpause ~xc di.Xenctrl.domid;
-      Opt.iter
-        (fun stubdom_domid ->
-           Domain.unpause ~xc stubdom_domid
-        ) (get_stubdom ~xs di.Xenctrl.domid)
-    ) Newest
-
-  let set_xsdata task vm xsdata = on_domain (fun xc xs _ _ di ->
-      Domain.set_xsdata ~xs di.Xenctrl.domid xsdata
-    ) Newest task vm
-
-  let set_vcpus task vm target = on_domain (fun xc xs _ _ di ->
-      let domid = di.Xenctrl.domid in
-      (* Returns the instantaneous CPU number from xenstore *)
-      let current =
-        let n = ref (-1) in
-        for i = 0 to vm.Vm.vcpu_max - 1
-        do if Device.Vcpu.status ~xs ~devid:i domid then n := i
-        done;
-        !n + 1 in
-
-      if current > target then (
-        (* need to deplug cpus *)
-        for i = current - 1 downto target
-        do
-          Device.Vcpu.set ~xs ~devid:i domid false
-        done
-      ) else if current < target then (
-        (* need to plug cpus *)
-        for i = current to (target - 1)
-        do
-          Device.Vcpu.set ~xs ~devid:i domid true
-        done
-      )
-    ) Newest task vm
-
-  let set_shadow_multiplier task vm target = on_domain (fun xc xs _ _ di ->
-      if not di.Xenctrl.hvm_guest then raise (Unimplemented "shadow_multiplier for PV domains");
-      let domid = di.Xenctrl.domid in
-      let static_max_mib = Memory.mib_of_bytes_used vm.Vm.memory_static_max in
-      let newshadow = Int64.to_int (Memory.HVM.shadow_mib static_max_mib vm.Vm.vcpu_max target) in
-      let curshadow = Xenctrl.shadow_allocation_get xc domid in
-      let needed_mib = newshadow - curshadow in
-      debug "VM = %s; domid = %d; Domain has %d MiB shadow; an increase of %d MiB requested" vm.Vm.id domid curshadow needed_mib;
-      if not(Domain.wait_xen_free_mem xc (Int64.mul (Int64.of_int needed_mib) 1024L)) then begin
-        error "VM = %s; domid = %d; Failed waiting for Xen to free %d MiB: some memory is not properly accounted" vm.Vm.id domid needed_mib;
-        raise (Not_enough_memory (Memory.bytes_of_mib (Int64.of_int needed_mib)))
-      end;
-      debug "VM = %s; domid = %d; shadow_allocation_setto %d MiB" vm.Vm.id domid newshadow;
-      Xenctrl.shadow_allocation_set xc domid newshadow;
-    ) Newest task vm
-
-  let set_memory_dynamic_range task vm min max = on_domain (fun xc xs _ _ di ->
-      let domid = di.Xenctrl.domid in
-      Domain.set_memory_dynamic_range ~xc ~xs
-        ~min:(Int64.to_int (Int64.div min 1024L))
-        ~max:(Int64.to_int (Int64.div max 1024L))
-        domid;
-      Mem.balance_memory (Xenops_task.get_dbg task)
-    ) Newest task vm
-
-  (* NB: the arguments which affect the qemu configuration must be saved and
-     	   restored with the VM. *)
-  let create_device_model_config vm vmextra vbds vifs vgpus vusbs = match vmextra.VmExtra.persistent, vmextra.VmExtra.non_persistent with
-    | { VmExtra.build_info = None }, _
-    | { VmExtra.ty = None }, _ -> raise (Domain_not_built)
-    | {
-      VmExtra.build_info = Some build_info;
-      ty = Some ty;
-    },{
-        VmExtra.qemu_vbds = qemu_vbds
-      } ->
-      let make ?(boot_order="cd") ?(serial="pty") ?(monitor="null")
-          ?(nics=[]) ?(disks=[]) ?(vgpus=[])
-          ?(pci_emulations=[]) ?(usb=Device.Dm.Disabled)
-          ?(parallel=None)
-          ?(acpi=true) ?(video=Cirrus) ?keymap
-          ?vnc_ip ?(pci_passthrough=false) ?(hvm=true) ?(video_mib=4) () =
-        let video = match video, vgpus with
-          | Cirrus, [] -> Device.Dm.Cirrus
-          | Standard_VGA, [] -> Device.Dm.Std_vga
-          | IGD_passthrough GVT_d, [] -> Device.Dm.GVT_d
-          | Vgpu, [] -> raise (Internal_error "Vgpu mode specified but no vGPUs")
-          | Vgpu, vgpus -> Device.Dm.Vgpu vgpus
-          | _ -> raise (Internal_error "Invalid graphics mode")
-        in
-        let open Device.Dm in {
-          memory = build_info.Domain.memory_max;
-          boot = boot_order;
-          serial = Some serial;
-          monitor = Some monitor;
-          vcpus = build_info.Domain.vcpus;
-          nics = nics;
-          disks = disks;
-          pci_emulations = pci_emulations;
-          usb = usb;
-          parallel = parallel;
-          acpi = acpi;
-          disp = VNC (video, vnc_ip, true, 0, keymap);
-          pci_passthrough = pci_passthrough;
-          xenclient_enabled=false;
-          hvm=hvm;
-          sound=None;
-          power_mgmt=None;
-          oem_features=None;
-          inject_sci = None;
-          video_mib=video_mib;
-          extras = [];
-        } in
-      let bridge_of_network = function
-        | Network.Local b -> b
-        | Network.Remote (_, b) -> b in
-      let nics = List.map (fun vif ->
-          vif.Vif.mac,
-          bridge_of_network vif.Vif.backend,
-          vif.Vif.position
-        ) vifs in
-      match ty with
-      | PV { framebuffer = false } -> None
-      | PV { framebuffer = true; framebuffer_ip=Some vnc_ip } ->
-        Some (make ~hvm:false ~vnc_ip ())
-      | PV { framebuffer = true; framebuffer_ip=None } ->
-        Some (make ~hvm:false ())
-      | HVM hvm_info ->
-        let disks = List.filter_map (fun vbd ->
-            let id = vbd.Vbd.id in
-            if hvm_info.Vm.qemu_disk_cmdline && (List.mem_assoc id qemu_vbds)
-            then
-              let index, bd = List.assoc id qemu_vbds in
-              let path = block_device_of_vbd_frontend bd in
-              let media =
-                if vbd.Vbd.ty = Vbd.Disk
-                then Device.Dm.Disk else Device.Dm.Cdrom in
-              Some (index, path, media)
-            else None
-          ) vbds in
-        let usb_enabled =
-          try (List.assoc "usb" vm.Vm.platformdata) = "true"
-          with Not_found -> true
-        in
-        let usb_tablet_enabled =
-          try (List.assoc "usb_tablet" vm.Vm.platformdata) = "true"
-          with Not_found -> true
-        in
-        let usb =
-          match usb_enabled, usb_tablet_enabled with
-          | true, false -> Device.Dm.Enabled []
-          | true, true -> Device.Dm.Enabled ["tablet"]
-          | false, _ -> Device.Dm.Disabled
-        in
-        let parallel =
-          if (List.mem_assoc "parallel" vm.Vm.platformdata)
-          then Some (List.assoc "parallel" vm.Vm.platformdata)
-          else None in
-        Some (make ~video_mib:hvm_info.video_mib
-                ~video:hvm_info.video ~acpi:hvm_info.acpi
-                ?serial:hvm_info.serial ?keymap:hvm_info.keymap
-                ?vnc_ip:hvm_info.vnc_ip ~usb ~parallel
-                ~pci_emulations:hvm_info.pci_emulations
-                ~pci_passthrough:hvm_info.pci_passthrough
-                ~boot_order:hvm_info.boot_order ~nics ~disks ~vgpus ())
-
-  let clean_memory_reservation task domid =
-    try
-      let dbg = Xenops_task.get_dbg task in
-      let reservation_id = Mem.query_reservation_of_domain dbg domid in
-      Mem.delete_reservation dbg (reservation_id, None)
-    with Memory_interface.MemoryError Memory_interface.No_reservation ->
-      error "Please check if memory reservation for domain %d is present, if so manually remove it" domid
-
-  let build_domain_exn xc xs domid task vm vbds vifs vgpus vusbs extras force =
-    let open Memory in
-    let initial_target = get_initial_target ~xs domid in
-    let make_build_info kernel priv = {
-      Domain.memory_max = vm.memory_static_max /// 1024L;
-      memory_target = initial_target;
-      kernel = kernel;
-      vcpus = vm.vcpu_max;
-      priv = priv;
-    } in
-    (* We should prevent leaking files in our filesystem *)
-    let kernel_to_cleanup = ref None in
-    finally (fun () ->
-        let (build_info, timeoffset) =
-          match vm.ty with
-          | HVM hvm_info ->
-            let builder_spec_info = Domain.BuildHVM {
-                Domain.shadow_multiplier = hvm_info.shadow_multiplier;
-                video_mib = hvm_info.video_mib;
-              } in
-            ((make_build_info !Resources.hvmloader builder_spec_info), hvm_info.timeoffset)
-          | PV { boot = Direct direct } ->
-            let builder_spec_info = Domain.BuildPV {
-                Domain.cmdline = direct.cmdline;
-                ramdisk = direct.ramdisk;
-              } in
-            ((make_build_info direct.kernel builder_spec_info), "")
-          | PV { boot = Indirect { devices = [] } } ->
-            raise (No_bootable_device)
-          | PV { boot = Indirect ( { devices = d :: _ } as i ) } ->
-            with_disk ~xc ~xs task d false
-              (fun dev ->
-                 let b = Bootloader.extract task ~bootloader:i.bootloader
-                     ~legacy_args:i.legacy_args ~extra_args:i.extra_args
-                     ~pv_bootloader_args:i.bootloader_args
-                     ~disk:dev ~vm:vm.Vm.id () in
-                 kernel_to_cleanup := Some b;
-                 let builder_spec_info = Domain.BuildPV {
-                     Domain.cmdline = b.Bootloader.kernel_args;
-                     ramdisk = b.Bootloader.initrd_path;
-                   } in
-                 ((make_build_info b.Bootloader.kernel_path builder_spec_info), "")
-              ) in
-        let arch = Domain.build task ~xc ~xs ~store_domid ~console_domid ~timeoffset ~extras build_info (choose_xenguest vm.Vm.platformdata) domid force in
-        Int64.(
-          let min = to_int (div vm.Vm.memory_dynamic_min 1024L)
-          and max = to_int (div vm.Vm.memory_dynamic_max 1024L) in
-          Domain.set_memory_dynamic_range ~xc ~xs ~min ~max domid
-        );
-
-        debug "VM = %s; domid = %d; Domain built with architecture %s" vm.Vm.id domid (Domain.string_of_domarch arch);
-        let k = vm.Vm.id in
-        let d = DB.read_exn vm.Vm.id in
-        let persistent = { d.VmExtra.persistent with
-                           VmExtra.build_info = Some build_info;
-                           ty = Some vm.ty;
-                         } in
-        DB.write k {
-          VmExtra.persistent = persistent;
-          VmExtra.non_persistent = d.VmExtra.non_persistent;
-        }
-      ) (fun () -> Opt.iter Bootloader.delete !kernel_to_cleanup)
-
-
-  let build_domain vm vbds vifs vgpus vusbs extras force xc xs task _ di =
-    let domid = di.Xenctrl.domid in
-    finally
-      (fun () ->
-         try
-           build_domain_exn xc xs domid task vm vbds vifs vgpus vusbs extras force;
-         with
-         | Bootloader.Bad_sexpr x ->
-           let m = Printf.sprintf "VM = %s; domid = %d; Bootloader.Bad_sexpr %s" vm.Vm.id domid x in
-           debug "%s" m;
-           raise (Internal_error m)
-         | Bootloader.Bad_error x ->
-           let m = Printf.sprintf "VM = %s; domid = %d; Bootloader.Bad_error %s" vm.Vm.id domid x in
-           debug "%s" m;
-           raise (Internal_error m)
-         | Bootloader.Unknown_bootloader x ->
-           let m = Printf.sprintf "VM = %s; domid = %d; Bootloader.Unknown_bootloader %s" vm.Vm.id domid x in
-           debug "%s" m;
-           raise (Internal_error m)
-         | Bootloader.Error_from_bootloader x ->
-           let m = Printf.sprintf "VM = %s; domid = %d; Bootloader.Error_from_bootloader %s" vm.Vm.id domid x in
-           debug "%s" m;
-           raise (Bootloader_error (vm.Vm.id, x))
-         | Domain.Not_enough_memory m ->
-           debug "VM = %s; domid = %d; Domain.Not_enough_memory. Needed: %Ld bytes" vm.Vm.id domid m;
-           raise (Not_enough_memory m)
-         | e ->
-           let m = Printf.sprintf "VM = %s; domid = %d; Error: %s" vm.Vm.id domid (Printexc.to_string e) in
-           debug "%s" m;
-           raise e
-      ) (fun () -> clean_memory_reservation task di.Xenctrl.domid)
-
-  let build ?restore_fd task vm vbds vifs vgpus vusbs extras force = on_domain (build_domain vm vbds vifs vgpus vusbs extras force) Newest task vm
-
-  let create_device_model_exn vbds vifs vgpus vusbs saved_state xc xs task vm di =
-    let vmextra = DB.read_exn vm.Vm.id in
-    let qemu_dm = choose_qemu_dm vm.Vm.platformdata in
-    let xenguest = choose_xenguest vm.Vm.platformdata in
-    debug "chosen qemu_dm = %s" (Device.Profile.wrapper_of qemu_dm);
-    debug "chosen xenguest = %s" xenguest;
-    try
-      Opt.iter (fun info ->
-          match vm.Vm.ty with
-          | Vm.HVM { Vm.qemu_stubdom = true } ->
-            if saved_state then failwith "Cannot resume with stubdom yet";
-            Opt.iter
-              (fun stubdom_domid ->
-                 Stubdom.build task ~xc ~xs ~store_domid ~console_domid info xenguest di.Xenctrl.domid stubdom_domid;
-                 Device.Dm.start_vnconly task ~xs ~dm:qemu_dm info stubdom_domid
-              ) (get_stubdom ~xs di.Xenctrl.domid);
-          | Vm.HVM { Vm.qemu_stubdom = false } ->
-            (if saved_state then Device.Dm.restore else Device.Dm.start)
-              task ~xs ~dm:qemu_dm info di.Xenctrl.domid
-          | Vm.PV _ ->
-            Device.Vfb.add ~xc ~xs di.Xenctrl.domid;
-            Device.Vkbd.add ~xc ~xs di.Xenctrl.domid;
-            Device.Dm.start_vnconly task ~xs ~dm:qemu_dm info di.Xenctrl.domid
-        ) (create_device_model_config vm vmextra vbds vifs vgpus vusbs);
-      match vm.Vm.ty with
-      | Vm.PV { vncterm = true; vncterm_ip = ip } -> Device.PV_Vnc.start ~xs ?ip di.Xenctrl.domid
-      | _ -> ()
-    with Device.Ioemu_failed (name, msg) ->
-      raise (Failed_to_start_emulator (vm.Vm.id, name, msg))
-
-  let create_device_model task vm vbds vifs vgpus vusbs saved_state = on_domain (create_device_model_exn vbds vifs vgpus vusbs saved_state) Newest task vm
-
-  let request_shutdown task vm reason ack_delay =
-    let reason = shutdown_reason reason in
-    on_domain
-      (fun xc xs task vm di ->
-
-         let domid = di.Xenctrl.domid in
-         try
-           Domain.shutdown ~xc ~xs domid reason;
-           Domain.shutdown_wait_for_ack task ~timeout:ack_delay ~xc ~xs domid reason;
-           true
-         with Watch.Timeout _ ->
-           false
-      ) Oldest task vm
-
-  let wait_shutdown task vm reason timeout =
-    event_wait internal_updates task timeout
-      (function
-        | Dynamic.Vm id when id = vm.Vm.id ->
-          debug "EVENT on our VM: %s" id;
-          on_domain (fun xc xs _ vm di -> di.Xenctrl.shutdown) Oldest task vm
-        | Dynamic.Vm id ->
-          debug "EVENT on other VM: %s" id;
-          false
-        | _ ->
-          debug "OTHER EVENT";
-          false)
-
-  (* Mount a filesystem somewhere, with optional type *)
-  let mount ?ty:(ty = None) src dest write =
-    let ty = match ty with None -> [] | Some ty -> [ "-t"; ty ] in
-    run !Xc_resources.mount (ty @ [ src; dest; "-o"; if write then "rw" else "ro" ]) |> ignore_string
-
-  let timeout = 300. (* 5 minutes: something is seriously wrong if we hit this timeout *)
-  exception Umount_timeout
-
-  (** Unmount a mountpoint. Retries every 5 secs for a total of 5mins before returning failure *)
-  let umount ?(retry=true) dest =
-    let finished = ref false in
-    let start = Unix.gettimeofday () in
-
-    while not(!finished) && (Unix.gettimeofday () -. start < timeout) do
-      try
-        run !Xc_resources.umount [dest] |> ignore_string;
-        finished := true
-      with e ->
-        if not(retry) then raise e;
-        debug "Caught exception (%s) while unmounting %s: pausing before retrying"
-          (Printexc.to_string e) dest;
-        Thread.delay 5.
-    done;
-    if not(!finished) then raise Umount_timeout
-
-  let with_mounted_dir_ro device f =
-    let mount_point = Filename.temp_file "xenops_mount_" "" in
-    Unix.unlink mount_point;
-    Unix.mkdir mount_point 0o640;
-    finally
-      (fun () ->
-         mount ~ty:(Some "ext2") device mount_point false;
-         f mount_point)
-      (fun () ->
-         (try umount mount_point with e -> debug "Caught %s" (Printexc.to_string e));
-         (try Unix.rmdir mount_point with e -> debug "Caught %s" (Printexc.to_string e))
-      )
-
-  (** open a file, and make sure the close is always done *)
-  let with_data ~xc ~xs task data write f = match data with
-    | Disk disk ->
-      with_disk ~xc ~xs task disk write (fun path ->
-          let with_fd_of_path p f =
-            let is_raw_image =
-              Unixext.with_file path [Unix.O_RDONLY] 0o400 (fun fd ->
-                  match Suspend_image.read_save_signature fd with
-                  | `Ok _ -> true | _ -> false
-                )
-            in
-            match (write, is_raw_image) with
-            | true, _ -> (* Always write raw *)
-              Unixext.with_file path [Unix.O_WRONLY] 0o600 f
-            | false, true -> (* We're reading raw *)
-              Unixext.with_file path [Unix.O_RDONLY] 0o600 f
-            | false, false -> (* Assume reading from filesystem *)
-              with_mounted_dir_ro p (fun dir ->
-                  let filename = dir ^ "/suspend-image" in
-                  Unixext.with_file filename [Unix.O_RDONLY] 0o600 f
-                )
-          in
-          with_fd_of_path path (fun fd ->
-              finally
-                (fun () -> f fd)
-                (fun () ->
-                   try Fsync.fsync fd;
-                   with Unix.Unix_error(Unix.EIO, _, _) ->
-                     error "Caught EIO in fsync after suspend; suspend image may be corrupt";
-                     raise (IO_error)
-                )
-            )
-        )
-    | FD fd -> f fd
-
-  let wait_ballooning task vm =
-    on_domain
-      (fun xc xs _ _ di ->
-         let domid = di.Xenctrl.domid in
-         let balloon_active_path = xs.Xs.getdomainpath domid ^ "/control/balloon-active" in
-         let balloon_active =
-           try
-             Some (xs.Xs.read balloon_active_path)
-           with _ -> None
-         in
-         match balloon_active with
-         (* Not currently ballooning *)
-         | None | Some "0" -> ()
-         (* Ballooning in progress, we need to wait *)
-         | Some _ -> 
-           let watches = [ Watch.value_to_become balloon_active_path "0"
-                         ; Watch.key_to_disappear balloon_active_path ]
-           in
-           (* raise Cancelled on task cancellation and Watch.Timeout on timeout *)
-           try
-             cancellable_watch (Domain domid) watches [] task ~xs ~timeout:!Xenopsd.additional_ballooning_timeout ()
-             |> ignore
-           with Watch.Timeout _ ->
-             raise Xenops_interface.Ballooning_timeout_before_migration
-      ) Oldest task vm
-
-  let save task progress_callback vm flags data vgpu_data =
-    let flags' =
-      List.map
-        (function
-          | Live -> Domain.Live
-        ) flags in
-    on_domain
-      (fun xc xs (task:Xenops_task.task_handle) vm di ->
-         let hvm = di.Xenctrl.hvm_guest in
-         let domid = di.Xenctrl.domid in
-
-         let qemu_domid = Opt.default (this_domid ~xs) (get_stubdom ~xs domid) in
-
-         with_data ~xc ~xs task data true
-           (fun fd ->
-              let vm_str = Vm.sexp_of_t vm |> Sexplib.Sexp.to_string in
-              let vgpu_fd =
-                match vgpu_data with
-                | Some (FD vgpu_fd) -> Some vgpu_fd
-                | Some disk when disk = data -> Some fd (* Don't open the file twice *)
-                | Some other_disk -> None (* We don't support this *)
-                | None -> None
-              in
-              let xenguest_path = choose_xenguest vm.Vm.platformdata in
-              let emu_manager_path = choose_emu_manager vm.Vm.platformdata in
-              Domain.suspend task ~xc ~xs ~hvm ~progress_callback ~qemu_domid ~xenguest_path ~emu_manager_path vm_str domid fd vgpu_fd flags'
-                (fun () ->
-                   (* SCTX-2558: wait more for ballooning if needed *)
-                   wait_ballooning task vm;
-                   if not(request_shutdown task vm Suspend 30.)
-                   then raise (Failed_to_acknowledge_shutdown_request);
-                   if not(wait_shutdown task vm Suspend 1200.)
-                   then raise (Failed_to_shutdown(vm.Vm.id, 1200.));
-                );
-              (* Record the final memory usage of the domain so we know how
-                 						   much to allocate for the resume *)
-              let di = Xenctrl.domain_getinfo xc domid in
-              let pages = Int64.of_nativeint di.Xenctrl.total_memory_pages in
-              debug "VM = %s; domid = %d; Final memory usage of the domain = %Ld pages" vm.Vm.id domid pages;
-              (* Flush all outstanding disk blocks *)
-
-              let k = vm.Vm.id in
-              let d = DB.read_exn vm.Vm.id in
-
-              let devices = Device_common.list_frontends ~xs domid in
-              let vbds = List.filter (fun device -> match Device_common.(device.frontend.kind) with Device_common.Vbd _ -> true | _ -> false) devices in
-              List.iter (Device.Vbd.hard_shutdown_request ~xs) vbds;
-              List.iter (Device.Vbd.hard_shutdown_wait task ~xs ~timeout:30.) vbds;
-              debug "VM = %s; domid = %d; Disk backends have all been flushed" vm.Vm.id domid;
-              List.iter (fun vbds_chunk ->
-                  Stdext.Threadext.thread_iter (fun device ->
-                      let backend = Device.Generic.get_private_key ~xs device _vdi_id |> Jsonrpc.of_string |> backend_of_rpc in
-                      let dp = Device.Generic.get_private_key ~xs device _dp_id in
-                      match backend with
-                      | None (* can never happen due to 'filter' above *)
-                      | Some (Local _) -> ()
-                      | Some (VDI path) ->
-                        let sr, vdi = Storage.get_disk_by_name task path in
-                        Storage.deactivate task dp sr vdi
-                    ) vbds_chunk
-                ) (Xenops_utils.chunks 10 vbds);
-              debug "VM = %s; domid = %d; Storing final memory usage" vm.Vm.id domid;
-              let non_persistent = { d.VmExtra.non_persistent with
-                                     VmExtra.suspend_memory_bytes = Memory.bytes_of_pages pages;
-                                   } in
-              DB.write k { d with
-                           VmExtra.non_persistent = non_persistent;
-                         }
-           )
-      ) Oldest task vm
-
-  let inject_igmp_query domid vifs =
-    let vif_names = List.map (fun vif -> Printf.sprintf "vif%d.%d" domid vif.Vif.position) vifs in
-    debug "Inject IGMP query to %s" (String.concat " " vif_names);
-    (* Call script to inject IGMP query asynchronously *)
-    let pid = Forkhelpers.safe_close_and_exec None None None [] !Xc_resources.igmp_query_injector_script ("--wait-vif-connected":: (string_of_int !Xenopsd.vif_ready_for_igmp_query_timeout) :: vif_names) in
-    Forkhelpers.dontwaitpid pid
-
-  let restore task progress_callback vm vbds vifs data vgpu_data extras =
-    on_domain
-      (fun xc xs task vm di ->
-         finally
-           (fun () ->
-              let domid = di.Xenctrl.domid in
-              let qemu_domid = Opt.default (this_domid ~xs) (get_stubdom ~xs domid) in
-              let k = vm.Vm.id in
-              let vmextra = DB.read_exn k in
-              let (build_info, timeoffset) = match vmextra.VmExtra.persistent with
-                | { VmExtra.build_info = None } ->
-                  error "VM = %s; No stored build_info: cannot safely restore" vm.Vm.id;
-                  raise (Does_not_exist("build_info", vm.Vm.id))
-                | { VmExtra.build_info = Some x; VmExtra.ty } ->
-                  let initial_target = get_initial_target ~xs domid in
-                  let timeoffset = match ty with
-                    | Some x -> (match x with HVM hvm_info -> hvm_info.timeoffset | _ -> "")
-                    | _ -> "" in
-                  ({ x with Domain.memory_target = initial_target }, timeoffset) in
-              let no_incr_generationid = false in
-              begin
-                try
-                  with_data ~xc ~xs task data false
-                    (fun fd ->
-                       let vgpu_fd =
-                         match vgpu_data with
-                         | Some (FD vgpu_fd) -> Some vgpu_fd
-                         | Some disk when disk = data -> Some fd (* Don't open the file twice *)
-                         | Some other_disk -> None (* We don't support this *)
-                         | None -> None
-                       in
-                       let xenguest_path = choose_xenguest vm.Vm.platformdata in
-                       let emu_manager_path = choose_emu_manager vm.Vm.platformdata in
-                       Domain.restore task ~xc ~xs ~store_domid ~console_domid ~no_incr_generationid (* XXX progress_callback *)
-                         ~timeoffset ~extras build_info ~xenguest_path ~emu_manager_path domid fd vgpu_fd
-                    );
-                with e ->
-                  error "VM %s: restore failed: %s" vm.Vm.id (Printexc.to_string e);
-                  (* As of xen-unstable.hg 779c0ef9682 libxenguest will destroy the domain on failure *)
-                  if try ignore(Xenctrl.domain_getinfo xc di.Xenctrl.domid); false with _ -> true then begin
-                    try
-                      debug "VM %s: libxenguest has destroyed domid %d; cleaning up xenstore for consistency" vm.Vm.id di.Xenctrl.domid;
-                      Domain.destroy task ~xc ~xs ~qemu_domid di.Xenctrl.domid;
-                    with e -> debug "Domain.destroy failed. Re-raising original error."
-                  end;
-                  raise e
-              end;
-
-              Int64.(
-                let min = to_int (div vm.Vm.memory_dynamic_min 1024L)
-                and max = to_int (div vm.Vm.memory_dynamic_max 1024L) in
-                Domain.set_memory_dynamic_range ~xc ~xs ~min ~max domid
-              );
-              try
-                inject_igmp_query domid vifs |> ignore
-              with e ->
-                error "VM %s: inject IGMP query failed: %s" vm.Vm.id (Printexc.to_string e)
-           ) (fun () -> clean_memory_reservation task di.Xenctrl.domid)
-      ) Newest task vm
-
-  let s3suspend =
-    (* XXX: TODO: monitor the guest's response; track the s3 state *)
-    on_domain
-      (fun xc xs task vm di ->
-         Domain.shutdown ~xc ~xs di.Xenctrl.domid Domain.S3Suspend
-      ) Newest
-
-  let s3resume =
-    (* XXX: TODO: monitor the guest's response; track the s3 state *)
-    on_domain
-      (fun xc xs task vm di ->
-         Domain.send_s3resume ~xc di.Xenctrl.domid
-      ) Newest
-
-  let get_state vm =
-    let uuid = uuid_of_vm vm in
-    let vme = vm.Vm.id |> DB.read in (* may not exist *)
-    with_xc_and_xs
-      (fun xc xs ->
-         match di_of_uuid ~xc ~xs Newest uuid with
-         | None ->
-           (* XXX: we need to store (eg) guest agent info *)
-           begin match vme with
-             | Some vmextra when vmextra.VmExtra.non_persistent.VmExtra.suspend_memory_bytes = 0L ->
-               halted_vm
-             | Some _ ->
-               { halted_vm with Vm.power_state = Suspended }
-             | None ->
-               halted_vm
-           end
-         | Some di ->
-           let vnc = Opt.map (fun port -> { Vm.protocol = Vm.Rfb; port = port; path = "" })
-               (Device.get_vnc_port ~xs di.Xenctrl.domid) in
-           let tc = Opt.map (fun port -> { Vm.protocol = Vm.Vt100; port = port; path = "" })
-               (Device.get_tc_port ~xs di.Xenctrl.domid) in
-           let local x = Printf.sprintf "/local/domain/%d/%s" di.Xenctrl.domid x in
-           let uncooperative = try ignore_string (xs.Xs.read (local "memory/uncooperative")); true with Xs_protocol.Enoent _ -> false in
-           let memory_target = try xs.Xs.read (local "memory/target") |> Int64.of_string |> Int64.mul 1024L with Xs_protocol.Enoent _ -> 0L in
-           let memory_actual =
-             let pages = Int64.of_nativeint di.Xenctrl.total_memory_pages in
-             let kib = Xenctrl.pages_to_kib pages in
-             Memory.bytes_of_kib kib in
-
-           let memory_limit =
-             (* The maximum amount of memory the domain can consume is the max of memory_actual
-                							   and max_memory_pages (with our overheads subtracted). *)
-             let max_memory_bytes =
-               let overhead_bytes = Memory.bytes_of_mib (if di.Xenctrl.hvm_guest then Memory.HVM.xen_max_offset_mib else Memory.Linux.xen_max_offset_mib) in
-               let raw_bytes = Memory.bytes_of_pages (Int64.of_nativeint di.Xenctrl.max_memory_pages) in
-               Int64.sub raw_bytes overhead_bytes in
-             (* CA-31764: may be larger than static_max if maxmem has been increased to initial-reservation. *)
-             max memory_actual max_memory_bytes in
-
-           let rtc = try xs.Xs.read (Printf.sprintf "/vm/%s/rtc/timeoffset" (Uuidm.to_string uuid)) with Xs_protocol.Enoent _ -> "" in
-           let rec ls_lR root dir =
-             let this = try [ dir, xs.Xs.read (root ^ "/" ^ dir) ] with _ -> [] in
-             let subdirs = try xs.Xs.directory (root ^ "/" ^ dir) |> List.filter (fun x -> x <> "") |> List.map (fun x -> dir ^ "/" ^ x) with _ -> [] in
-             this @ (List.concat (List.map (ls_lR root) subdirs)) in
-           let guest_agent =
-             [ "drivers"; "attr"; "data"; "control"; "feature" ] |> List.map (ls_lR (Printf.sprintf "/local/domain/%d" di.Xenctrl.domid)) |> List.concat |> List.map (fun (k,v) -> (k,Xenops_utils.utf8_recode v)) in
-           let xsdata_state =
-             Domain.allowed_xsdata_prefixes |> List.map (ls_lR (Printf.sprintf "/local/domain/%d" di.Xenctrl.domid)) |> List.concat in
-           let shadow_multiplier_target =
-             if not di.Xenctrl.hvm_guest
-             then 1.
-             else begin
-               try
-                 let static_max_mib = Memory.mib_of_bytes_used vm.Vm.memory_static_max in
-                 let default_shadow_mib = Memory.HVM.shadow_mib static_max_mib vm.Vm.vcpu_max 1. in
-                 let actual_shadow_mib_int = Xenctrl.shadow_allocation_get xc di.Xenctrl.domid in
-                 let actual_shadow_mib = Int64.of_int actual_shadow_mib_int in
-                 let result = (Int64.to_float actual_shadow_mib) /. (Int64.to_float default_shadow_mib) in
-                 (* CA-104562: Work around probable bug in bindings *)
-                 if result > 1000.0 then begin
-                   warn "CA-104562: Got value '%d' from shadow_allocation_get" actual_shadow_mib_int;
-                   -1.0
-                 end else result
-               with e ->
-                 warn "Caught exception in getting shadow allocation: %s" (Printexc.to_string e);
-                 -1.0
-             end
-           in
-           {
-             Vm.power_state = if di.Xenctrl.paused then Paused else Running;
-             domids = [ di.Xenctrl.domid ];
-             consoles = Opt.to_list vnc @ (Opt.to_list tc);
-             uncooperative_balloon_driver = uncooperative;
-             guest_agent = guest_agent;
-             pv_drivers_detected = begin match vme with
-               | Some x -> x.VmExtra.non_persistent.VmExtra.pv_drivers_detected
-               | None -> false
-             end;
-             xsdata_state = xsdata_state;
-             vcpu_target = begin match vme with
-               | Some x -> x.VmExtra.non_persistent.VmExtra.vcpus
-               | None -> 0
-             end;
-             memory_target = memory_target;
-             memory_actual = memory_actual;
-             memory_limit = memory_limit;
-             rtc_timeoffset = rtc;
-             last_start_time = begin match vme with
-               | Some x -> x.VmExtra.persistent.VmExtra.last_start_time
-               | None -> 0.
-             end;
-             hvm = di.Xenctrl.hvm_guest;
-             shadow_multiplier_target = shadow_multiplier_target;
-             nomigrate = begin match vme with
-               | None   -> false
-               | Some x -> x.VmExtra.persistent.VmExtra.nomigrate
-             end;
-             nested_virt = begin match vme with
-               | None   -> false
-               | Some x -> x.VmExtra.persistent.VmExtra.nested_virt
-             end
-           }
-      )
-
-  let request_rdp vm enabled =
-    let uuid = uuid_of_vm vm in
-    with_xc_and_xs
-      (fun xc xs ->
-         match di_of_uuid ~xc ~xs Newest uuid with
-         | None -> raise (Does_not_exist("domain", vm.Vm.id))
-         | Some di ->
-           let path = Printf.sprintf "/local/domain/%d/control/ts" di.Xenctrl.domid in
-           xs.Xs.write path (if enabled then "1" else "0")
-      )
-
-  let run_script task vm script =
-    let uuid = uuid_of_vm vm in
-    let domid, path =  with_xc_and_xs
-        (fun xc xs ->
-           match di_of_uuid ~xc ~xs Newest uuid with
-           | None -> raise (Does_not_exist("domain", vm.Vm.id))
-           | Some di ->
-             let path = xs.Xs.getdomainpath di.Xenctrl.domid in
-             let _ =
-               try xs.Xs.read (path ^ "/control/feature-xs-batcmd")
-               with _ -> raise (Unimplemented "run-script is not supported on the given VM (or it is still booting)") in
-             di.Xenctrl.domid, path ^ "/control/batcmd") in
-    let () = with_xc_and_xs
-        (fun xc xs ->
-           let state = try xs.Xs.read (path ^ "/state") with _ -> "" in
-           match state with
-           | "" -> () (* state should normally be empty, unless in exceptional case e.g. xapi restarted previously *)
-           | "IN PROGRESS" ->
-             raise (Failed_to_run_script "A residual run-script instance in progress, either wait for its completion or reboot the VM.")
-           | _ ->
-             info "Found previous run_script state %s leftover (either not started or completed), remove." state;
-             xs.Xs.rm path) in
-    let () = Xs.transaction ()
-        (fun xs ->
-           xs.Xs.write (path ^ "/script") script;
-           xs.Xs.write (path ^ "/state") "READY") in
-    let watch_succ = List.map
-        (fun s -> Watch.map (fun _ -> ()) (Watch.value_to_become (path ^ "/state") s))
-        [ "SUCCESS"; "TRUNCATED"; "FAILURE"] in
-    let watch_fail = [Watch.key_to_disappear path] in
-    let succ, flag, rc, stdout, stderr = Xs.with_xs (fun xs ->
-        let succ = cancellable_watch (Domain domid) watch_succ watch_fail task ~xs ~timeout:86400. () in
-        let flag = try xs.Xs.read (path ^ "/state") with _ -> "" in
-        let rc = try xs.Xs.read (path ^ "/return") with _ -> "" in
-        let stdout =  try xs.Xs.read (path ^ "/stdout") with _ -> "" in
-        let stderr = try xs.Xs.read (path ^ "/stderr") with _ -> "" in
-        xs.Xs.rm path;
-        succ, flag, rc, stdout, stderr) in
-    if not succ then Xenops_task.raise_cancelled task;
-    let truncate s =
-      let mark = " (truncated)" in
-      let len = String.length s in
-      if len >= 1024 || flag = "TRUNCATED" && len > 1024 - String.length mark
-      then String.sub s 0 (1024 - String.length mark) ^ mark else s in
-    let stdout, stderr = truncate stdout, truncate stderr in
-    let rc_opt = try Some (Int64.of_string rc) with _ -> None in
-    match flag, rc_opt with
-    | ("SUCCESS" | "TRUNCATED"), Some rc_int  ->
-      Rpc.Dict [("rc", Rpc.Int rc_int); ("stdout", Rpc.String stdout); ("stderr", Rpc.String stderr)]
-    | _, _ ->
-      raise (Failed_to_run_script (Printf.sprintf "flag = %s, rc = %s, stdour = %s, stderr = %s" flag rc stdout stderr))
-
-  let set_domain_action_request vm request =
-    let uuid = uuid_of_vm vm in
-    with_xc_and_xs
-      (fun xc xs ->
-         match di_of_uuid ~xc ~xs Newest uuid with
-         | None -> raise (Does_not_exist("domain", vm.Vm.id))
-         | Some di ->
-           Domain.set_action_request ~xs di.Xenctrl.domid (match request with
-               | None -> None
-               | Some Needs_poweroff -> Some "poweroff"
-               | Some Needs_reboot -> Some "reboot"
-               | _ ->
-                 error "VM = %s; Unknown domain action requested. Will set to poweroff" vm.Vm.id;
-                 Some "poweroff"
-             )
-      )
-
-  let get_domain_action_request vm =
-    let uuid = uuid_of_vm vm in
-    with_xc_and_xs
-      (fun xc xs ->
-         match di_of_uuid ~xc ~xs Newest uuid with
-         | None -> Some Needs_poweroff
-         | Some d ->
-           if d.Xenctrl.shutdown
-           then Some (match d.Xenctrl.shutdown_code with
-               | 0 -> Needs_poweroff
-               | 1 -> Needs_reboot
-               | 2 -> Needs_suspend
-               | 3 -> Needs_crashdump
-               | 4 -> Needs_reboot
-               | _ -> Needs_poweroff) (* unexpected *)
-           else begin match Domain.get_action_request ~xs d.Xenctrl.domid with
-             | Some "poweroff" -> Some Needs_poweroff
-             | Some "reboot" -> Some Needs_reboot
-             | Some x ->
-               error "VM = %s; Unknown domain action requested (%s). Will poweroff" vm.Vm.id x;
-               Some Needs_poweroff
-             | None -> None
-           end
-      )
-
-  let get_internal_state vdi_map vif_map vm =
-    let state = DB.read_exn vm.Vm.id in
-    state.VmExtra.persistent |> VmExtra.rpc_of_persistent_t |> Jsonrpc.to_string
-
-  let set_internal_state vm state =
-    let k = vm.Vm.id in
-    let persistent = state |> Jsonrpc.of_string |> VmExtra.persistent_t_of_rpc in
-    (* Don't take the timeoffset from [state] (last boot record). Put back
-       		 * the one from [vm] which came straight from the platform keys. *)
-    let persistent = match vm.ty with
-      | HVM {timeoffset} ->
-        begin match persistent.VmExtra.ty with
-          | Some (HVM hvm_info) ->
-            {persistent with VmExtra.ty = Some (HVM {hvm_info with timeoffset = timeoffset})}
-          | _ ->
-            persistent
-        end
-      | _ -> persistent
-    in
-    let non_persistent = match DB.read k with
-      | None -> with_xc_and_xs (fun xc xs -> generate_non_persistent_state xc xs vm)
-      | Some vmextra -> vmextra.VmExtra.non_persistent
-    in
-    DB.write k { VmExtra.persistent = persistent; VmExtra.non_persistent = non_persistent; }
-
-  let minimum_reboot_delay = 120.
->>>>>>> ab4e186b
 end
 
 let on_frontend f domain_selection frontend =
-  with_xc_and_xs
-    (fun xc xs ->
-       let frontend_di = match frontend |> uuid_of_string |> di_of_uuid ~xc ~xs domain_selection with
-         | None -> raise (Does_not_exist ("domain", frontend))
-         | Some x -> x in
-       f xc xs frontend_di.Xenctrl.domid frontend_di.Xenctrl.hvm_guest
-    )
+	with_xc_and_xs
+		(fun xc xs ->
+			let frontend_di = match frontend |> uuid_of_string |> di_of_uuid ~xc ~xs domain_selection with
+				| None -> raise (Does_not_exist ("domain", frontend))
+				| Some x -> x in
+			f xc xs frontend_di.Xenctrl.domid frontend_di.Xenctrl.hvm_guest
+		)
 
 module PCI = struct
-  open Pci
-
-  let id_of pci = snd pci.id
-
-  let get_state vm pci =
-    with_xc_and_xs
-      (fun xc xs ->
-         let all = match domid_of_uuid ~xc ~xs Newest (uuid_of_string vm) with
-           | Some domid -> Device.PCI.list ~xs domid |> List.map snd
-           | None -> [] in
-         let address = pci.address in
-         {
-           plugged = List.mem address all
-         }
-      )
-
-  let get_device_action_request vm pci =
-    let state = get_state vm pci in
-    (* If it has disappeared from xenstore then we assume unplug is needed if only
-       		   to release resources/ deassign devices *)
-    if not state.plugged then Some Needs_unplug else None
-
-  let plug task vm pci =
-    on_frontend
-      (fun xc xs frontend_domid hvm ->
-         (* Make sure the backend defaults are set *)
-         let vm_t = DB.read_exn vm in
-         let non_persistent = vm_t.VmExtra.non_persistent in
-         xs.Xs.write
-           (Printf.sprintf "/local/domain/0/backend/pci/%d/0/msitranslate" frontend_domid)
-           (if non_persistent.VmExtra.pci_msitranslate then "1" else "0");
-         xs.Xs.write
-           (Printf.sprintf "/local/domain/0/backend/pci/%d/0/power_mgmt" frontend_domid)
-           (if non_persistent.VmExtra.pci_power_mgmt then "1" else "0");
-
-         if not (Sys.file_exists "/sys/bus/pci/drivers/pciback") then begin
-           error "PCIBack has not been loaded";
-           raise PCIBack_not_loaded;
-         end;
-
-         Device.PCI.bind [ pci.address ] Device.PCI.Pciback;
-         Device.PCI.add xs [ pci.address ] frontend_domid
-      ) Newest vm
-
-  let unplug task vm pci =
-    try
-      on_frontend
-        (fun xc xs frontend_domid hvm ->
-           try
-             if hvm
-             then Device.PCI.release [ pci.address ] frontend_domid
-             else error "VM = %s; PCI.unplug for PV guests is unsupported" vm
-           with Not_found ->
-             debug "VM = %s; PCI.unplug %s.%s caught Not_found: assuming device is unplugged already" vm (fst pci.id) (snd pci.id)
-        ) Oldest vm
-    with (Does_not_exist(_,_)) ->
-      debug "VM = %s; PCI = %s; Ignoring missing domain" vm (id_of pci)
+	open Pci
+
+	let id_of pci = snd pci.id
+
+	let get_state vm pci =
+		with_xc_and_xs
+			(fun xc xs ->
+				let all = match domid_of_uuid ~xc ~xs Newest (uuid_of_string vm) with
+					| Some domid -> Device.PCI.list ~xs domid |> List.map snd
+					| None -> [] in
+				let address = pci.address in
+				{
+					plugged = List.mem address all
+				}
+			)
+
+	let get_device_action_request vm pci =
+		let state = get_state vm pci in
+		(* If it has disappeared from xenstore then we assume unplug is needed if only
+		   to release resources/ deassign devices *)
+		if not state.plugged then Some Needs_unplug else None
+
+	let plug task vm pci =
+		on_frontend
+			(fun xc xs frontend_domid hvm ->
+				(* Make sure the backend defaults are set *)
+				let vm_t = DB.read_exn vm in
+				let non_persistent = vm_t.VmExtra.non_persistent in
+				xs.Xs.write
+					(Printf.sprintf "/local/domain/0/backend/pci/%d/0/msitranslate" frontend_domid)
+					(if non_persistent.VmExtra.pci_msitranslate then "1" else "0");
+				xs.Xs.write
+					(Printf.sprintf "/local/domain/0/backend/pci/%d/0/power_mgmt" frontend_domid)
+					(if non_persistent.VmExtra.pci_power_mgmt then "1" else "0");
+
+				if not (Sys.file_exists "/sys/bus/pci/drivers/pciback") then begin
+					error "PCIBack has not been loaded";
+					raise PCIBack_not_loaded;
+				end;
+
+				Device.PCI.bind [ pci.address ] Device.PCI.Pciback;
+				Device.PCI.add xs [ pci.address ] frontend_domid
+			) Newest vm
+
+	let unplug task vm pci =
+		try
+			on_frontend
+				(fun xc xs frontend_domid hvm ->
+					try
+						if hvm
+						then Device.PCI.release [ pci.address ] frontend_domid
+						else error "VM = %s; PCI.unplug for PV guests is unsupported" vm
+					with Not_found ->
+						debug "VM = %s; PCI.unplug %s.%s caught Not_found: assuming device is unplugged already" vm (fst pci.id) (snd pci.id)
+				) Oldest vm
+		with (Does_not_exist(_,_)) ->
+			debug "VM = %s; PCI = %s; Ignoring missing domain" vm (id_of pci)
 
 end
 
 module VGPU = struct
-  open Vgpu
-
-  let id_of vgpu = snd vgpu.id
+	open Vgpu
+
+	let id_of vgpu = snd vgpu.id
 
   let start task vm vgpu saved_state =
     on_frontend
@@ -3181,20 +1987,20 @@
          Device.Dm.restore_vgpu task ~xs frontend_domid vgpu vcpus
       ) Newest vm
 
-  let get_state vm vgpu =
-    on_frontend
-      (fun _ xs frontend_domid _ ->
-         let emulator_pid =
-           match vgpu.implementation with
+	let get_state vm vgpu =
+		on_frontend
+			(fun _ xs frontend_domid _ ->
+				let emulator_pid =
+					match vgpu.implementation with
            | Empty
-           | MxGPU _
-           | GVT_g _ -> Device.Qemu.pid ~xs frontend_domid
-           | Nvidia _ -> Device.Vgpu.pid ~xs frontend_domid
-         in
-         match emulator_pid with
-         | Some pid -> {plugged = true; emulator_pid}
-         | None -> {plugged = false; emulator_pid})
-      Newest vm
+					| MxGPU _
+					| GVT_g _ -> Device.Qemu.pid ~xs frontend_domid
+					| Nvidia _ -> Device.Vgpu.pid ~xs frontend_domid
+				in
+				match emulator_pid with
+				| Some pid -> {plugged = true; emulator_pid}
+				| None -> {plugged = false; emulator_pid})
+			Newest vm
 end
 
 module VUSB = struct
@@ -3241,15 +2047,14 @@
 end
 
 let set_active_device path active =
-  with_xs
-    (fun xs ->
-       if active
-       then xs.Xs.write path "1"
-       else safe_rm xs path;
-    )
+	with_xs
+		(fun xs ->
+			if active
+			then xs.Xs.write path "1"
+			else safe_rm xs path;
+		)
 
 module VBD = struct
-<<<<<<< HEAD
 	open Vbd
 
 	let id_of vbd = snd vbd.id
@@ -3589,1059 +2394,718 @@
 					debug "VM = %s; VBD = %s; Device_not_connected so no action required" vm (id_of vbd);
 					None
 			)
-=======
-  open Vbd
-
-  let id_of vbd = snd vbd.id
-
-  (* When we attach a VDI we remember the attach result so we can lookup
-     	   details such as the device-kind later. *)
-
-  let vdi_attach_path vbd = Printf.sprintf "/xapi/%s/private/vdis/%s" (fst vbd.id) (snd vbd.id)
-
-  let attach_and_activate task xc xs frontend_domid vbd vdi =
-    let attached_vdi = match vdi with
-      | None ->
-        (* XXX: do something better with CDROMs *)
-        { domid = this_domid ~xs; attach_info = { Storage_interface.params=""; o_direct=true; o_direct_reason=""; xenstore_data=[]; } }
-      | Some (Local path) ->
-        { domid = this_domid ~xs; attach_info = { Storage_interface.params=path; o_direct=true; o_direct_reason=""; xenstore_data=[]; } }
-      | Some (VDI path) ->
-        let sr, vdi = Storage.get_disk_by_name task path in
-        let dp = Storage.id_of (string_of_int frontend_domid) vbd.id in
-        let vm = fst vbd.id in
-        Storage.attach_and_activate ~xc ~xs task vm dp sr vdi (vbd.mode = ReadWrite) in
-    xs.Xs.write (vdi_attach_path vbd) (attached_vdi |> rpc_of_attached_vdi |> Jsonrpc.to_string);
-    attached_vdi
-
-  let frontend_domid_of_device device = device.Device_common.frontend.Device_common.domid
-
-  let device_number_of_device d =
-    Device_number.of_xenstore_key d.Device_common.frontend.Device_common.devid
-
-  let active_path vm vbd = Printf.sprintf "/vm/%s/devices/vbd/%s" vm (snd vbd.Vbd.id)
-
-  let set_active task vm vbd active =
-    try
-      set_active_device (active_path vm vbd) active
-    with e ->
-      debug "set_active %s.%s <- %b failed: %s" (fst vbd.Vbd.id) (snd vbd.Vbd.id) active (Printexc.to_string e)
-
-  let get_active vm vbd =
-    try
-      with_xs (fun xs -> xs.Xs.read (active_path vm vbd)) = "1"
-    with _ -> false
-
-  let epoch_begin task vm disk persistent = match disk with
-    | VDI path ->
-      let sr, vdi = Storage.get_disk_by_name task path in
-      Storage.epoch_begin task sr vdi persistent
-    | _ -> ()
-
-  let epoch_end task vm disk = match disk with
-    | VDI path ->
-      let sr, vdi = Storage.get_disk_by_name task path in
-      Storage.epoch_end task sr vdi
-    | _ -> ()
-
-  let _backend_kind = "backend-kind"
-
-  let device_kind_of ~xs vbd =
-    (* If the user has provided an override then use that *)
-    if List.mem_assoc _backend_kind vbd.extra_backend_keys
-    then Device_common.kind_of_string (List.assoc _backend_kind vbd.extra_backend_keys)
-    else match (try Some(xs.Xs.read (vdi_attach_path vbd) |> Jsonrpc.of_string |> attached_vdi_of_rpc) with _ -> None) with
-      | None ->
-        (* An empty VBD has to be a CDROM: anything will do *)
-        Device_common.Vbd !Xenopsd.default_vbd_backend_kind
-      | Some vdi ->
-        let xenstore_data = vdi.attach_info.Storage_interface.xenstore_data in
-        (* Use the storage manager's preference *)
-        if List.mem_assoc _backend_kind xenstore_data
-        then Device_common.kind_of_string (List.assoc _backend_kind xenstore_data)
-        else Device_common.Vbd !Xenopsd.default_vbd_backend_kind
-
-  let vdi_path_of_device ~xs device = Device_common.backend_path_of_device ~xs device ^ "/vdi"
-
-  let plug task vm vbd =
-    (* If the vbd isn't listed as "active" then we don't automatically plug this one in *)
-    if not(get_active vm vbd)
-    then debug "VBD %s.%s is not active: not plugging into VM" (fst vbd.Vbd.id) (snd vbd.Vbd.id)
-    else on_frontend
-        (fun xc xs frontend_domid hvm ->
-           if vbd.backend = None && not hvm
-           then info "VM = %s; an empty CDROM drive on a PV guest is simulated by unplugging the whole drive" vm
-           else begin
-             let vdi = attach_and_activate task xc xs frontend_domid vbd vbd.backend in
-
-             let extra_backend_keys = List.fold_left (fun acc (k,v) ->
-                 let k = "sm-data/" ^ k in
-                 (k,v)::(List.remove_assoc k acc)) vbd.extra_backend_keys vdi.attach_info.Storage_interface.xenstore_data in
-
-             let kind = device_kind_of ~xs vbd in
-
-             (* Remember the VBD id with the device *)
-             let vbd_id = _device_id kind, id_of vbd in
-             (* Remember the VDI with the device (for later deactivation) *)
-             let vdi_id = _vdi_id, vbd.backend |> rpc_of_backend |> Jsonrpc.to_string in
-             let dp_id = _dp_id, Storage.id_of (string_of_int frontend_domid) vbd.Vbd.id in
-             let x = {
-               Device.Vbd.mode = (match vbd.mode with
-                   | ReadOnly -> Device.Vbd.ReadOnly
-                   | ReadWrite -> Device.Vbd.ReadWrite
-                 );
-               device_number = vbd.position;
-               phystype = Device.Vbd.Phys;
-               params = vdi.attach_info.Storage_interface.params;
-               dev_type = (match vbd.ty with
-                   | CDROM -> Device.Vbd.CDROM
-                   | Disk -> Device.Vbd.Disk
-                   | Floppy -> Device.Vbd.Floppy
-                 );
-               unpluggable = vbd.unpluggable;
-               protocol = None;
-               kind;
-               extra_backend_keys;
-               extra_private_keys = dp_id :: vdi_id :: vbd_id :: vbd.extra_private_keys;
-               backend_domid = vdi.domid;
-             } in
-             let device =
-               Xenops_task.with_subtask task (Printf.sprintf "Vbd.add %s" (id_of vbd))
-                 (fun () -> Device.Vbd.add task ~xc ~xs ~hvm x frontend_domid) in
-
-             (* We store away the disk so we can implement VBD.stat *)
-             Opt.iter (fun disk -> xs.Xs.write (vdi_path_of_device ~xs device) (disk |> rpc_of_disk |> Jsonrpc.to_string)) vbd.backend;
-
-             (* NB now the frontend position has been resolved *)
-             let open Device_common in
-             let device_number = device.frontend.devid |> Device_number.of_xenstore_key in
-
-             (* If qemu is in a different domain to storage, attach disks to it *)
-             let qemu_domid = Opt.default (this_domid ~xs) (get_stubdom ~xs frontend_domid) in
-             let qemu_frontend = match Device_number.spec device_number with
-               | Device_number.Ide, n, _ when n < 4 ->
-                 begin match vbd.Vbd.backend with
-                   | None -> None
-                   | Some _ ->
-                     let bd = create_vbd_frontend ~xc ~xs task qemu_domid vdi in
-                     let index = Device_number.to_disk_number device_number in
-                     Some (index, bd)
-                 end
-               | _, _, _ -> None in
-             (* Remember what we've just done *)
-             Mutex.execute dB_m (fun () ->
-                 (* Dom0 doesn't have a vm_t - we don't need this currently, but when we have storage driver domains,
-                    					   we will. Also this causes the SMRT tests to fail, as they demand the loopback VBDs *)
-                 let vm_t = DB.read_exn vm in
-                 Opt.iter (fun q ->
-                     let non_persistent = { vm_t.VmExtra.non_persistent with
-                                            VmExtra.qemu_vbds = (vbd.Vbd.id, q) :: vm_t.VmExtra.non_persistent.VmExtra.qemu_vbds} in
-                     DB.write vm { vm_t with VmExtra.non_persistent = non_persistent }
-                   ) qemu_frontend
-               )
-           end
-        ) Newest vm
-
-  let unplug task vm vbd force =
-    with_xc_and_xs
-      (fun xc xs ->
-         try
-           (* On destroying the datapath:
-              					   1. if the device has already been shutdown and deactivated (as in suspend) we
-              					      must call DP.destroy here to avoid leaks
-              					   2. if the device is successfully shutdown here then we must call DP.destroy
-              					      because no-one else will
-              					   3. if the device shutdown is rejected then we should leave the DP alone and
-              					      rely on the event thread calling us again later.
-              					*)
-           let domid = domid_of_uuid ~xc ~xs Oldest (uuid_of_string vm) in
-           (* If the device is gone then we don't need to shut it down but we do need
-              					   to free any storage resources. *)
-           let device =
-             try
-               Some (device_by_id xc xs vm (device_kind_of ~xs vbd) Oldest (id_of vbd))
-             with
-             | (Does_not_exist(_,_)) ->
-               debug "VM = %s; VBD = %s; Ignoring missing domain" vm (id_of vbd);
-               None
-             | Device_not_connected ->
-               debug "VM = %s; VBD = %s; Ignoring missing device" vm (id_of vbd);
-               None in
-           let backend = match device with
-             | None -> None
-             | Some dv -> Device.Generic.get_private_key ~xs dv _vdi_id |> Jsonrpc.of_string |> backend_of_rpc in
-           Opt.iter
-             (fun device ->
-                if force && (not (Device.can_surprise_remove ~xs device))
-                then debug
-                    "VM = %s; VBD = %s; Device is not surprise-removable (ignoring and removing anyway)"
-                    vm (id_of vbd); (* this happens on normal shutdown too *)
-                (* Case (1): success; Case (2): success; Case (3): an exception is thrown *)
-                Xenops_task.with_subtask task (Printf.sprintf "Vbd.clean_shutdown %s" (id_of vbd))
-                  (fun () -> (if force then Device.hard_shutdown else Device.clean_shutdown) task ~xs device);
-             ) device;
-           (* We now have a shutdown device but an active DP: we should destroy the DP if the backend is of type VDI *)
-           finally
-             (fun () ->
-                Opt.iter
-                  (fun device ->
-                     Xenops_task.with_subtask task (Printf.sprintf "Vbd.release %s" (id_of vbd))
-                       (fun () -> Device.Vbd.release task ~xc ~xs device);
-                  ) device;
-                (* If we have a qemu frontend, detach this too. *)
-                Mutex.execute dB_m (fun () ->
-                    let vm_t = DB.read vm in
-                    Opt.iter (fun vm_t ->
-                        let non_persistent = vm_t.VmExtra.non_persistent in
-                        if List.mem_assoc vbd.Vbd.id non_persistent.VmExtra.qemu_vbds then begin
-                          let _, qemu_vbd = List.assoc vbd.Vbd.id non_persistent.VmExtra.qemu_vbds in
-                          (* destroy_vbd_frontend ignores 'refusing to close' transients' *)
-                          destroy_vbd_frontend ~xc ~xs task qemu_vbd;
-                          let non_persistent = { non_persistent with
-                                                 VmExtra.qemu_vbds = List.remove_assoc vbd.Vbd.id non_persistent.VmExtra.qemu_vbds } in
-                          DB.write vm { vm_t with VmExtra.non_persistent = non_persistent }
-                        end) vm_t
-                  )
-             )
-             (fun () ->
-                match domid, backend with
-                | Some x, None
-                | Some x, Some (VDI _)
-                  -> Storage.dp_destroy task (Storage.id_of (string_of_int x) vbd.Vbd.id)
-                | _ -> ()
-             )
-         with
-         | Device_common.Device_error(_, s) ->
-           debug "Caught Device_error: %s" s;
-           raise (Device_detach_rejected("VBD", id_of vbd, s))
-      )
-
-  let insert task vm vbd disk =
-    on_frontend
-      (fun xc xs frontend_domid hvm ->
-         if not hvm
-         then plug task vm { vbd with backend = Some disk }
-         else begin
-           let (device: Device_common.device) = device_by_id xc xs vm (device_kind_of ~xs vbd) Newest (id_of vbd) in
-           let vdi = attach_and_activate task xc xs frontend_domid vbd (Some disk) in
-           let phystype = Device.Vbd.Phys in
-           (* We store away the disk so we can implement VBD.stat *)
-           xs.Xs.write (vdi_path_of_device ~xs device) (disk |> rpc_of_disk |> Jsonrpc.to_string);
-           Device.Vbd.media_insert ~xs ~phystype ~params:vdi.attach_info.Storage_interface.params device;
-           Device_common.add_backend_keys ~xs device "sm-data" vdi.attach_info.Storage_interface.xenstore_data
-         end
-      ) Newest vm
-
-  let eject task vm vbd =
-    on_frontend
-      (fun xc xs frontend_domid hvm ->
-         let (device: Device_common.device) = device_by_id xc xs vm (device_kind_of ~xs vbd) Oldest (id_of vbd) in
-         Device.Vbd.media_eject ~xs device;
-         safe_rm xs (vdi_path_of_device ~xs device);
-         safe_rm xs (Device_common.backend_path_of_device ~xs device ^ "/sm-data");
-         Storage.dp_destroy task (Storage.id_of (string_of_int (frontend_domid_of_device device)) vbd.Vbd.id)
-      ) Oldest vm
-
-  let ionice qos pid =
-    try
-      run !Xc_resources.ionice (Ionice.set_args qos pid) |> ignore_string
-    with e ->
-      error "Ionice failed on pid %d: %s" pid (Printexc.to_string e)
-
-  let set_qos task vm vbd =
-    with_xc_and_xs
-      (fun xc xs ->
-         Opt.iter (function
-             | Ionice qos ->
-               try
-                 let (device: Device_common.device) = device_by_id xc xs vm (device_kind_of ~xs vbd) Newest (id_of vbd) in
-                 let path = Device_common.kthread_pid_path_of_device ~xs device in
-                 let kthread_pid = xs.Xs.read path |> int_of_string in
-                 ionice qos kthread_pid
-               with
-               | Xs_protocol.Enoent _ ->
-                 (* This means the kthread-pid hasn't been written yet. We'll be called back later. *)
-                 ()
-               | e ->
-                 error "Failed to ionice kthread-pid: %s" (Printexc.to_string e)
-           ) vbd.Vbd.qos
-      )
-
-  let get_qos xc xs vm vbd device =
-    try
-      let path = Device_common.kthread_pid_path_of_device ~xs device in
-      let kthread_pid = xs.Xs.read path |> int_of_string in
-      let i = run !Xc_resources.ionice (Ionice.get_args kthread_pid) |> Ionice.parse_result_exn in
-      Opt.map (fun i -> Ionice i) i
-    with
-    | Ionice.Parse_failed x ->
-      warn "Failed to parse ionice result: %s" x;
-      None
-    | _ ->
-      None
-
-  let string_of_qos = function
-    | None -> "None"
-    | Some x -> x |> Vbd.rpc_of_qos |> Jsonrpc.to_string
-
-  let get_state vm vbd =
-    with_xc_and_xs
-      (fun xc xs ->
-         try
-           let (device: Device_common.device) = device_by_id xc xs vm (device_kind_of ~xs vbd) Newest (id_of vbd) in
-           let qos_target = get_qos xc xs vm vbd device in
-
-           let backend_present =
-             if Device.Vbd.media_is_ejected ~xs device
-             then None
-             else Some (vdi_path_of_device ~xs device |> xs.Xs.read |> Jsonrpc.of_string |> disk_of_rpc) in
-           {
-             Vbd.active = true;
-             plugged = true;
-             backend_present;
-             qos_target = qos_target
-           }
-         with
-         | (Does_not_exist(_, _))
-         | Device_not_connected ->
-           { unplugged_vbd with
-             Vbd.active = get_active vm vbd
-           }
-      )
-
-  let get_device_action_request vm vbd =
-    with_xc_and_xs
-      (fun xc xs ->
-         try
-           let (device: Device_common.device) = device_by_id xc xs vm (device_kind_of ~xs vbd) Newest (id_of vbd) in
-           if Hotplug.device_is_online ~xs device
-           then begin
-             let qos_target = get_qos xc xs vm vbd device in
-             if qos_target <> vbd.Vbd.qos then begin
-               debug "VM = %s; VBD = %s; VBD_set_qos needed, current = %s; target = %s" vm (id_of vbd) (string_of_qos qos_target) (string_of_qos vbd.Vbd.qos);
-               Some Needs_set_qos
-             end else None
-           end else begin
-             debug "VM = %s; VBD = %s; VBD_unplug needed, device offline: %s" vm (id_of vbd) (Device_common.string_of_device device);
-             Some Needs_unplug
-           end
-         with Device_not_connected ->
-           debug "VM = %s; VBD = %s; Device_not_connected so no action required" vm (id_of vbd);
-           None
-      )
->>>>>>> ab4e186b
 end
 
 module VIF = struct
-  open Vif
-
-  let id_of vif = snd vif.id
-
-  let backend_domid_of xc xs vif =
-    match vif.backend with
-    | Network.Local _ -> this_domid ~xs
-    | Network.Remote (vm, _) ->
-      begin match vm |> uuid_of_string |> domid_of_uuid ~xc ~xs Expect_only_one with
-        | None -> raise (Does_not_exist ("domain", vm))
-        | Some x -> x
-      end
-
-  let interfaces_of_vif domid id position =
-    let mkif name = { Interface.Interface.vif = id; name = Printf.sprintf "%s%d.%d" name domid position; } in
-    List.map mkif [ "tap"; "vif" ]
-
-  let _locking_mode = "locking-mode"
-  let _ipv4_allowed = "ipv4-allowed"
-  let _ipv6_allowed = "ipv6-allowed"
-  let _static_ip_setting = "static-ip-setting"
-
-  let locking_mode_keys = [
-    _locking_mode;
-    _ipv4_allowed;
-    _ipv6_allowed;
-  ]
-
-  let pvs_proxy_key_prefix = "pvs-"
-
-  let xenstore_of_locking_mode = function
-    | Locked { ipv4 = ipv4; ipv6 = ipv6 } -> [
-        _locking_mode, "locked";
-        _ipv4_allowed, String.concat "," ipv4;
-        _ipv6_allowed, String.concat "," ipv6;
-      ]
-    | Unlocked -> [
-        _locking_mode, "unlocked";
-      ]
-    | Disabled -> [
-        _locking_mode, "disabled";
-      ]
-
-  let xenstore_of_static_ip_setting vif =
-    let constant_setting = [
-      "mac", vif.mac;
-      "error-code", "0";
-      "error-msg", "";
-    ] in
-    let ipv4_setting = match vif.ipv4_configuration with
-      | Unspecified4 -> [ "enabled", "0" ]
-      | Static4 (address :: _, gateway) ->
-        let enabled = "enabled" , "1" in
-        let address = "address", address in
-        let gateway = match gateway with Some value -> ["gateway", value] | None -> [] in
-        enabled :: address :: gateway
-      | Static4 ([], _) -> raise (Internal_error "Static IPv4 configuration selected, but no address specified.")
-    in
-    let ipv6_setting = match vif.ipv6_configuration with
-      | Unspecified6 -> [ "enabled6", "0" ]
-      | Static6 (address6 :: _, gateway6) ->
-        let enabled6 = "enabled6" , "1" in
-        let address6 = "address6", address6 in
-        let gateway6 = match gateway6 with Some value -> ["gateway6", value] | None -> [] in
-        enabled6 :: address6 :: gateway6
-      | Static6 ([], _) -> raise (Internal_error "Static IPv6 configuration selected, but no address specified.")
-    in
-    let settings = constant_setting @ ipv4_setting @ ipv6_setting in
-    List.map (fun (k,v) -> Printf.sprintf "%s/%s" _static_ip_setting k, v) settings
-
-  let disconnect_flag device disconnected =
-    let path = Hotplug.vif_disconnect_path device in
-    let flag = if disconnected then "1" else "0" in
-    path, flag
-
-  let xenstore_of_pvs_proxy proxy =
-    match proxy with
-    | None -> []
-    | Some (site, servers, interface) ->
-      let open Vif.PVS_proxy in
-      let server_keys =
-        List.mapi (fun i server ->
-            let open Printf in
-            [
-              sprintf "pvs-server-%d-addresses" i, String.concat "," server.addresses;
-              sprintf "pvs-server-%d-ports" i, sprintf "%d-%d" server.first_port server.last_port;
-            ]
-          ) servers
-        |> List.flatten
-      in
-      ("pvs-site", site) ::
-      ("pvs-interface", interface) ::
-      ("pvs-server-num", string_of_int (List.length servers)) ::
-      server_keys
-
-  let active_path vm vif = Printf.sprintf "/vm/%s/devices/vif/%s" vm (snd vif.Vif.id)
-
-  let set_active task vm vif active =
-    try
-      set_active_device (active_path vm vif) active
-    with e ->
-      debug "set_active %s.%s <- %b failed: %s" (fst vif.Vif.id) (snd vif.Vif.id) active (Printexc.to_string e)
-
-  let get_active vm vif =
-    try
-      with_xs (fun xs -> xs.Xs.read (active_path vm vif)) = "1"
-    with _ -> false
-
-  let plug_exn task vm vif =
-    let vm_t = DB.read_exn vm in
-    (* If the vif isn't listed as "active" then we don't automatically plug this one in *)
-    if not(get_active vm vif)
-    then debug "VIF %s.%s is not active: not plugging into VM" (fst vif.Vif.id) (snd vif.Vif.id)
-    else on_frontend
-        (fun xc xs frontend_domid hvm ->
-           let backend_domid = backend_domid_of xc xs vif in
-           (* Remember the VIF id with the device *)
-           let id = _device_id Device_common.Vif, id_of vif in
-
-           let setup_vif_rules = [ "setup-vif-rules", !Xc_resources.setup_vif_rules ] in
-           let setup_pvs_proxy_rules = [ "setup-pvs-proxy-rules", !Xc_resources.setup_pvs_proxy_rules ] in
-           let xenopsd_backend = [ "xenopsd-backend", "classic" ] in
-           let locking_mode = xenstore_of_locking_mode vif.locking_mode in
-           let static_ip_setting = xenstore_of_static_ip_setting vif in
-           let pvs_proxy = xenstore_of_pvs_proxy vif.pvs_proxy in
-
-           let interfaces = interfaces_of_vif frontend_domid vif.id vif.position in
-
-           List.iter (fun interface ->
-               Interface.DB.write interface.Interface.Interface.name interface) interfaces;
-
-           Xenops_task.with_subtask task (Printf.sprintf "Vif.add %s" (id_of vif))
-             (fun () ->
-                let create frontend_domid =
-                  Device.Vif.add ~xs ~devid:vif.position
-                    ~netty:(match vif.backend with
-                        | Network.Local x -> Netman.Vswitch x
-                        | Network.Remote (_, x) -> Netman.Vswitch x)
-                    ~mac:vif.mac ~carrier:(vif.carrier && (vif.locking_mode <> Xenops_interface.Vif.Disabled))
-                    ~mtu:vif.mtu ~rate:vif.rate ~backend_domid
-                    ~other_config:vif.other_config
-                    ~extra_private_keys:(id :: vif.extra_private_keys @ locking_mode @ setup_vif_rules @
-                                         setup_pvs_proxy_rules @ pvs_proxy @ xenopsd_backend)
-                    ~extra_xenserver_keys:static_ip_setting
-                    frontend_domid in
-                let (_: Device_common.device) = create task frontend_domid in
-
-                (* If qemu is in a different domain, then plug into it *)
-                let me = this_domid ~xs in
-                Opt.iter
-                  (fun stubdom_domid ->
-                     if vif.position < 4 && stubdom_domid <> me then begin
-                       let device = create task stubdom_domid in
-                       let q = vif.position, Device device in
-                       let non_persistent = { vm_t.VmExtra.non_persistent with
-                                              VmExtra.qemu_vifs = (vif.Vif.id, q) :: vm_t.VmExtra.non_persistent.VmExtra.qemu_vifs } in
-                       DB.write vm { vm_t with VmExtra.non_persistent = non_persistent}
-                     end
-                  ) (get_stubdom ~xs frontend_domid)
-             )
-        ) Newest vm
-
-  let plug task vm = plug_exn task vm
-
-  let unplug task vm vif force =
-    let vm_t = DB.read vm in
-    with_xc_and_xs
-      (fun xc xs ->
-         try
-           (* If the device is gone then this is ok *)
-           let device = device_by_id xc xs vm Device_common.Vif Oldest (id_of vif) in
-           let destroy device =
-             (* NB different from the VBD case to make the test pass for now *)
-             Xenops_task.with_subtask task (Printf.sprintf "Vif.hard_shutdown %s" (id_of vif))
-               (fun () -> (if force then Device.hard_shutdown else Device.clean_shutdown) task ~xs device);
-             Xenops_task.with_subtask task (Printf.sprintf "Vif.release %s" (id_of vif))
-               (fun () -> Device.Vif.release task ~xc ~xs device) in
-           destroy device;
-
-           Opt.iter (fun vm_t ->
-               (* If we have a qemu frontend, detach this too. *)
-               if List.mem_assoc vif.Vif.id vm_t.VmExtra.non_persistent.VmExtra.qemu_vifs then begin
-                 match (List.assoc vif.Vif.id vm_t.VmExtra.non_persistent.VmExtra.qemu_vifs) with
-                 | _, Device device ->
-                   destroy device;
-                   let non_persistent = { vm_t.VmExtra.non_persistent with
-                                          VmExtra.qemu_vifs = List.remove_assoc vif.Vif.id vm_t.VmExtra.non_persistent.VmExtra.qemu_vifs } in
-                   DB.write vm { vm_t with VmExtra.non_persistent = non_persistent }
-                 | _, _ -> ()
-               end;
-             ) vm_t;
-
-           let domid = device.Device_common.frontend.Device_common.domid in
-           let interfaces = interfaces_of_vif domid vif.id vif.position in
-           List.iter (fun interface ->
-               Interface.DB.remove interface.Interface.Interface.name) interfaces
-         with
-         | (Does_not_exist(_,_)) ->
-           debug "VM = %s; Ignoring missing domain" (id_of vif)
-         | (Device_not_connected) ->
-           debug "VM = %s; Ignoring missing device" (id_of vif)
-      );
-    ()
-
-  let move task vm vif network =
-    let vm_t = DB.read_exn vm in
-    with_xc_and_xs
-      (fun xc xs ->
-         try
-           (* If the device is gone then this is ok *)
-           let device = device_by_id xc xs vm Device_common.Vif Oldest (id_of vif) in
-           let bridge = match network with
-             | Network.Local x -> x
-             | Network.Remote (_, _) -> raise (Unimplemented("network driver domains")) in
-
-           Device.Vif.move ~xs device bridge;
-
-           (* If we have a qemu frontend, detach this too. *)
-           let non_persistent = vm_t.VmExtra.non_persistent in
-           if List.mem_assoc vif.Vif.id non_persistent.VmExtra.qemu_vifs then begin
-             match (List.assoc vif.Vif.id non_persistent.VmExtra.qemu_vifs) with
-             | _, Device device ->
-               Device.Vif.move ~xs device bridge;
-               let non_persistent = { non_persistent with
-                                      VmExtra.qemu_vifs = List.remove_assoc vif.Vif.id non_persistent.VmExtra.qemu_vifs } in
-               DB.write vm { vm_t with VmExtra.non_persistent = non_persistent }
-             | _, _ -> ()
-           end
-
-         with
-         | (Does_not_exist(_,_)) ->
-           debug "VM = %s; Ignoring missing domain" (id_of vif)
-         | (Device_not_connected) ->
-           debug "VM = %s; Ignoring missing device" (id_of vif)
-      );
-    ()
-
-  let set_carrier task vm vif carrier =
-    with_xc_and_xs
-      (fun xc xs ->
-         try
-           (* If the device is gone then this is ok *)
-           let device = device_by_id xc xs vm Device_common.Vif Newest (id_of vif) in
-           Device.Vif.set_carrier ~xs device carrier
-         with
-         | (Does_not_exist(_,_)) ->
-           debug "VM = %s; Ignoring missing domain" (id_of vif)
-         | (Device_not_connected) ->
-           debug "VM = %s; Ignoring missing device" (id_of vif)
-      )
-
-  let set_locking_mode task vm vif mode =
-    let open Device_common in
-    with_xc_and_xs
-      (fun xc xs ->
-         (* If the device is gone then this is ok *)
-         let device = device_by_id xc xs vm Vif Newest (id_of vif) in
-         let path = Device_common.get_private_data_path_of_device device in
-         (* Delete the old keys *)
-         List.iter (fun x -> safe_rm xs (path ^ "/" ^ x)) locking_mode_keys;
-         List.iter (fun (x, y) -> xs.Xs.write (path ^ "/" ^ x) y) (xenstore_of_locking_mode mode);
-         let disconnected = not (vif.carrier && (mode <> Xenops_interface.Vif.Disabled)) in
-         let disconnect_path, flag = disconnect_flag device disconnected in
-         xs.Xs.write disconnect_path flag;
-
-         let devid = string_of_int device.frontend.devid in
-         let vif_interface_name = Printf.sprintf "vif%d.%s" device.frontend.domid devid in
-         let tap_interface_name = Printf.sprintf "tap%d.%s" device.frontend.domid devid in
-         ignore (run !Xc_resources.setup_vif_rules ["classic"; vif_interface_name; vm; devid; "filter"]);
-         (* Update rules for the tap device if the VM has booted HVM with no PV drivers. *)
-         let di = Xenctrl.domain_getinfo xc device.frontend.domid in
-         if di.Xenctrl.hvm_guest
-         then ignore (run !Xc_resources.setup_vif_rules ["classic"; tap_interface_name; vm; devid; "filter"])
-      )
-
-  let set_ip_unspecified xs xenstore_path suffix =
-    Xs.transaction xs (fun t ->
-        let ip_setting_enabled = Printf.sprintf "%s/%s%s" xenstore_path "enabled" suffix in
-        t.Xst.write ip_setting_enabled "0";
-
-        let ip_setting_address = Printf.sprintf "%s/%s%s" xenstore_path "address" suffix in
-        t.Xst.rm ip_setting_address;
-
-        let ip_setting_gateway = Printf.sprintf "%s/%s%s" xenstore_path "gateway" suffix in
-        t.Xst.rm ip_setting_gateway
-      )
-
-  let set_ip_static xs xenstore_path suffix address gateway =
-    Xs.transaction xs (fun t ->
-        let ip_setting_enabled = Printf.sprintf "%s/%s%s" xenstore_path "enabled" suffix in
-        t.Xst.write ip_setting_enabled "1";
-
-        let ip_setting_address = Printf.sprintf "%s/%s%s" xenstore_path "address" suffix in
-        t.Xst.write ip_setting_address address;
-
-        let ip_setting_gateway = Printf.sprintf "%s/%s%s" xenstore_path "gateway" suffix in
-        match gateway with
-        | None ->
-          t.Xst.rm ip_setting_gateway
-        | Some value ->
-          debug "xenstore-write %s <- %s" ip_setting_gateway value;
-          t.Xst.write ip_setting_gateway value
-      )
-
-  let set_ipv4_configuration task vm vif ipv4_configuration =
-    let open Device_common in
-    with_xc_and_xs
-      (fun xc xs ->
-         let device = device_by_id xc xs vm Vif Newest (id_of vif) in
-         let xenstore_path =
-           Printf.sprintf "%s/%s"
-             (Device_common.extra_xenserver_path_of_device ~xs device)
-             _static_ip_setting
-         in
-         match ipv4_configuration with
-         | Unspecified4 ->
-           set_ip_unspecified xs xenstore_path ""
-         | Static4 (address :: _, gateway) ->
-           set_ip_static xs xenstore_path "" address gateway
-         | Static4 ([], _) ->
-           raise (Internal_error "Static IPv4 configuration selected, but no address specified.")
-      )
-
-  let set_ipv6_configuration task vm vif ipv6_configuration =
-    let open Device_common in
-    with_xc_and_xs
-      (fun xc xs ->
-         let device = device_by_id xc xs vm Vif Newest (id_of vif) in
-         let xenstore_path =
-           Printf.sprintf "%s/%s"
-             (Device_common.extra_xenserver_path_of_device ~xs device)
-             _static_ip_setting
-         in
-         match ipv6_configuration with
-         | Unspecified6 ->
-           set_ip_unspecified xs xenstore_path "6"
-         | Static6 (address :: _, gateway) ->
-           set_ip_static xs xenstore_path "6" address gateway
-         | Static6 ([], _) ->
-           raise (Internal_error "Static IPv6 configuration selected, but no address specified.")
-      )
-
-  let set_pvs_proxy task vm vif proxy =
-    let open Device_common in
-    with_xc_and_xs
-      (fun xc xs ->
-         (* If the device is gone then this is ok *)
-         let device = device_by_id xc xs vm Vif Newest (id_of vif) in
-         let private_path = Device_common.get_private_data_path_of_device device in
-         let hotplug_path = Hotplug.get_hotplug_path device in
-         let setup action =
-           let devid = string_of_int device.frontend.devid in
-           let vif_interface_name = Printf.sprintf "vif%d.%s" device.frontend.domid devid in
-           let tap_interface_name = Printf.sprintf "tap%d.%s" device.frontend.domid devid in
-           let di = Xenctrl.domain_getinfo xc device.frontend.domid in
-           ignore (run !Xc_resources.setup_pvs_proxy_rules [action; "vif"; vif_interface_name;
-                                                            private_path; hotplug_path]);
-           if di.Xenctrl.hvm_guest then
-             try
-               ignore (run !Xc_resources.setup_pvs_proxy_rules [action; "tap"; tap_interface_name;
-                                                                private_path; hotplug_path])
-             with _ ->
-               (* There won't be a tap device if the VM has PV drivers loaded. *)
-               ()
-         in
-         if proxy = None then begin
-           setup "remove";
-           Xs.transaction xs (fun t ->
-               let keys = t.Xs.directory private_path in
-               List.iter (fun key ->
-                   if String.startswith pvs_proxy_key_prefix key then
-                     t.Xs.rm (Printf.sprintf "%s/%s" private_path key)
-                 ) keys
-             )
-         end else begin
-           Xs.transaction xs (fun t ->
-               t.Xs.writev private_path (xenstore_of_pvs_proxy proxy)
-             );
-           setup "add"
-         end
-      )
-
-  let get_state vm vif =
-    with_xc_and_xs
-      (fun xc xs ->
-         try
-           let (d: Device_common.device) = device_by_id xc xs vm Device_common.Vif Newest (id_of vif) in
-           let path = Device_common.kthread_pid_path_of_device ~xs d in
-           let kthread_pid = try xs.Xs.read path |> int_of_string with _ -> 0 in
-           let pra_path = Hotplug.vif_pvs_rules_active_path_of_device ~xs d in
-           let pvs_rules_active = try (ignore (xs.Xs.read pra_path); true) with _ -> false in
-           (* We say the device is present unless it has been deleted
-              					   from xenstore. The corrolary is that: only when the device
-              					   is finally deleted from xenstore, can we remove bridges or
-              					   switch configuration. *)
-           let domid = d.Device_common.frontend.Device_common.domid in
-           let device = "vif" ^ (string_of_int domid) ^ "." ^ (string_of_int vif.position) in
-           {
-             Vif.active = true;
-             plugged = true;
-             media_present = true;
-             kthread_pid = kthread_pid;
-             device = Some device;
-             pvs_rules_active = pvs_rules_active;
-           }
-         with
-         | (Does_not_exist(_,_))
-         | Device_not_connected ->
-           { unplugged_vif with
-             Vif.active = get_active vm vif
-           }
-      )
-
-  let get_device_action_request vm vif =
-    with_xc_and_xs
-      (fun xc xs ->
-         try
-           let (device: Device_common.device) = device_by_id xc xs vm Device_common.Vif Newest (id_of vif) in
-           if Hotplug.device_is_online ~xs device
-           then None
-           else Some Needs_unplug
-         with Device_not_connected ->
-           None
-      )
+	open Vif
+
+	let id_of vif = snd vif.id
+
+	let backend_domid_of xc xs vif =
+		match vif.backend with
+			| Network.Local _ -> this_domid ~xs
+			| Network.Remote (vm, _) ->
+				begin match vm |> uuid_of_string |> domid_of_uuid ~xc ~xs Expect_only_one with
+					| None -> raise (Does_not_exist ("domain", vm))
+					| Some x -> x
+				end
+
+	let interfaces_of_vif domid id position =
+	  let mkif name = { Interface.Interface.vif = id; name = Printf.sprintf "%s%d.%d" name domid position; } in
+	  List.map mkif [ "tap"; "vif" ]
+
+	let _locking_mode = "locking-mode"
+	let _ipv4_allowed = "ipv4-allowed"
+	let _ipv6_allowed = "ipv6-allowed"
+	let _static_ip_setting = "static-ip-setting"
+
+	let locking_mode_keys = [
+		_locking_mode;
+		_ipv4_allowed;
+		_ipv6_allowed;
+	]
+
+	let pvs_proxy_key_prefix = "pvs-"
+
+	let xenstore_of_locking_mode = function
+		| Locked { ipv4 = ipv4; ipv6 = ipv6 } -> [
+			_locking_mode, "locked";
+			_ipv4_allowed, String.concat "," ipv4;
+			_ipv6_allowed, String.concat "," ipv6;
+		]
+		| Unlocked -> [
+			_locking_mode, "unlocked";
+		]
+		| Disabled -> [
+			_locking_mode, "disabled";
+		]
+
+	let xenstore_of_static_ip_setting vif =
+		let constant_setting = [
+			"mac", vif.mac;
+			"error-code", "0";
+			"error-msg", "";
+		] in
+		let ipv4_setting = match vif.ipv4_configuration with
+		| Unspecified4 -> [ "enabled", "0" ]
+		| Static4 (address :: _, gateway) ->
+			let enabled = "enabled" , "1" in
+			let address = "address", address in
+			let gateway = match gateway with Some value -> ["gateway", value] | None -> [] in
+			enabled :: address :: gateway
+		| Static4 ([], _) -> raise (Internal_error "Static IPv4 configuration selected, but no address specified.")
+		in
+		let ipv6_setting = match vif.ipv6_configuration with
+		| Unspecified6 -> [ "enabled6", "0" ]
+		| Static6 (address6 :: _, gateway6) ->
+			let enabled6 = "enabled6" , "1" in
+			let address6 = "address6", address6 in
+			let gateway6 = match gateway6 with Some value -> ["gateway6", value] | None -> [] in
+			enabled6 :: address6 :: gateway6
+		| Static6 ([], _) -> raise (Internal_error "Static IPv6 configuration selected, but no address specified.")
+		in
+		let settings = constant_setting @ ipv4_setting @ ipv6_setting in
+		List.map (fun (k,v) -> Printf.sprintf "%s/%s" _static_ip_setting k, v) settings
+
+	let disconnect_flag device disconnected =
+		let path = Hotplug.vif_disconnect_path device in
+		let flag = if disconnected then "1" else "0" in
+		path, flag
+
+	let xenstore_of_pvs_proxy proxy =
+		match proxy with
+		| None -> []
+		| Some (site, servers, interface) ->
+			let open Vif.PVS_proxy in
+			let server_keys =
+				List.mapi (fun i server ->
+					let open Printf in
+					[
+						sprintf "pvs-server-%d-addresses" i, String.concat "," server.addresses;
+						sprintf "pvs-server-%d-ports" i, sprintf "%d-%d" server.first_port server.last_port;
+					]
+				) servers
+				|> List.flatten
+			in
+			("pvs-site", site) ::
+			("pvs-interface", interface) ::
+			("pvs-server-num", string_of_int (List.length servers)) ::
+			server_keys
+
+	let active_path vm vif = Printf.sprintf "/vm/%s/devices/vif/%s" vm (snd vif.Vif.id)
+
+	let set_active task vm vif active =
+		try
+			set_active_device (active_path vm vif) active
+		with e ->
+			debug "set_active %s.%s <- %b failed: %s" (fst vif.Vif.id) (snd vif.Vif.id) active (Printexc.to_string e)
+
+	let get_active vm vif =
+		try
+			with_xs (fun xs -> xs.Xs.read (active_path vm vif)) = "1"
+		with _ -> false
+
+	let plug_exn task vm vif =
+		let vm_t = DB.read_exn vm in
+		(* If the vif isn't listed as "active" then we don't automatically plug this one in *)
+		if not(get_active vm vif)
+		then debug "VIF %s.%s is not active: not plugging into VM" (fst vif.Vif.id) (snd vif.Vif.id)
+		else on_frontend
+			(fun xc xs frontend_domid hvm ->
+				let backend_domid = backend_domid_of xc xs vif in
+				(* Remember the VIF id with the device *)
+				let id = _device_id Device_common.Vif, id_of vif in
+
+				let setup_vif_rules = [ "setup-vif-rules", !Xc_resources.setup_vif_rules ] in
+				let setup_pvs_proxy_rules = [ "setup-pvs-proxy-rules", !Xc_resources.setup_pvs_proxy_rules ] in
+				let xenopsd_backend = [ "xenopsd-backend", "classic" ] in
+				let locking_mode = xenstore_of_locking_mode vif.locking_mode in
+				let static_ip_setting = xenstore_of_static_ip_setting vif in
+				let pvs_proxy = xenstore_of_pvs_proxy vif.pvs_proxy in
+
+				let interfaces = interfaces_of_vif frontend_domid vif.id vif.position in
+
+				List.iter (fun interface ->
+				  Interface.DB.write interface.Interface.Interface.name interface) interfaces;
+
+				Xenops_task.with_subtask task (Printf.sprintf "Vif.add %s" (id_of vif))
+					(fun () ->
+						let create frontend_domid =
+							Device.Vif.add ~xs ~devid:vif.position
+								~netty:(match vif.backend with
+									| Network.Local x -> Netman.Vswitch x
+									| Network.Remote (_, x) -> Netman.Vswitch x)
+								~mac:vif.mac ~carrier:(vif.carrier && (vif.locking_mode <> Xenops_interface.Vif.Disabled))
+								~mtu:vif.mtu ~rate:vif.rate ~backend_domid
+								~other_config:vif.other_config
+								~extra_private_keys:(id :: vif.extra_private_keys @ locking_mode @ setup_vif_rules @
+									setup_pvs_proxy_rules @ pvs_proxy @ xenopsd_backend)
+								~extra_xenserver_keys:static_ip_setting
+								frontend_domid in
+						let (_: Device_common.device) = create task frontend_domid in
+
+						(* If qemu is in a different domain, then plug into it *)
+						let me = this_domid ~xs in
+						Opt.iter
+							(fun stubdom_domid ->
+								if vif.position < 4 && stubdom_domid <> me then begin
+									let device = create task stubdom_domid in
+									let q = vif.position, Device device in
+									let non_persistent = { vm_t.VmExtra.non_persistent with
+										VmExtra.qemu_vifs = (vif.Vif.id, q) :: vm_t.VmExtra.non_persistent.VmExtra.qemu_vifs } in
+									DB.write vm { vm_t with VmExtra.non_persistent = non_persistent}
+								end
+							) (get_stubdom ~xs frontend_domid)
+					)
+			) Newest vm
+
+	let plug task vm = plug_exn task vm
+
+	let unplug task vm vif force =
+		let vm_t = DB.read vm in
+		with_xc_and_xs
+			(fun xc xs ->
+				try
+					(* If the device is gone then this is ok *)
+					let device = device_by_id xc xs vm Device_common.Vif Oldest (id_of vif) in
+					let destroy device =
+						(* NB different from the VBD case to make the test pass for now *)
+						Xenops_task.with_subtask task (Printf.sprintf "Vif.hard_shutdown %s" (id_of vif))
+							(fun () -> (if force then Device.hard_shutdown else Device.clean_shutdown) task ~xs device);
+						Xenops_task.with_subtask task (Printf.sprintf "Vif.release %s" (id_of vif))
+							(fun () -> Device.Vif.release task ~xc ~xs device) in
+					destroy device;
+
+					Opt.iter (fun vm_t ->
+						(* If we have a qemu frontend, detach this too. *)
+						if List.mem_assoc vif.Vif.id vm_t.VmExtra.non_persistent.VmExtra.qemu_vifs then begin
+							match (List.assoc vif.Vif.id vm_t.VmExtra.non_persistent.VmExtra.qemu_vifs) with
+								| _, Device device ->
+									destroy device;
+									let non_persistent = { vm_t.VmExtra.non_persistent with
+										VmExtra.qemu_vifs = List.remove_assoc vif.Vif.id vm_t.VmExtra.non_persistent.VmExtra.qemu_vifs } in
+									DB.write vm { vm_t with VmExtra.non_persistent = non_persistent }
+								| _, _ -> ()
+						end;
+					) vm_t;
+
+					let domid = device.Device_common.frontend.Device_common.domid in
+					let interfaces = interfaces_of_vif domid vif.id vif.position in
+					List.iter (fun interface ->
+					  Interface.DB.remove interface.Interface.Interface.name) interfaces
+				with
+					| (Does_not_exist(_,_)) ->
+						debug "VM = %s; Ignoring missing domain" (id_of vif)
+					| (Device_not_connected) ->
+						debug "VM = %s; Ignoring missing device" (id_of vif)
+			);
+		()
+
+	let move task vm vif network =
+		let vm_t = DB.read_exn vm in
+		with_xc_and_xs
+			(fun xc xs ->
+				try
+					(* If the device is gone then this is ok *)
+					let device = device_by_id xc xs vm Device_common.Vif Oldest (id_of vif) in
+					let bridge = match network with
+						| Network.Local x -> x
+						| Network.Remote (_, _) -> raise (Unimplemented("network driver domains")) in
+
+					Device.Vif.move ~xs device bridge;
+
+					(* If we have a qemu frontend, detach this too. *)
+					let non_persistent = vm_t.VmExtra.non_persistent in
+					if List.mem_assoc vif.Vif.id non_persistent.VmExtra.qemu_vifs then begin
+						match (List.assoc vif.Vif.id non_persistent.VmExtra.qemu_vifs) with
+							| _, Device device ->
+								Device.Vif.move ~xs device bridge;
+								let non_persistent = { non_persistent with
+									VmExtra.qemu_vifs = List.remove_assoc vif.Vif.id non_persistent.VmExtra.qemu_vifs } in
+								DB.write vm { vm_t with VmExtra.non_persistent = non_persistent }
+							| _, _ -> ()
+					end
+
+				with
+					| (Does_not_exist(_,_)) ->
+						debug "VM = %s; Ignoring missing domain" (id_of vif)
+					| (Device_not_connected) ->
+						debug "VM = %s; Ignoring missing device" (id_of vif)
+			);
+		()
+
+	let set_carrier task vm vif carrier =
+		with_xc_and_xs
+			(fun xc xs ->
+				try
+					(* If the device is gone then this is ok *)
+					let device = device_by_id xc xs vm Device_common.Vif Newest (id_of vif) in
+					Device.Vif.set_carrier ~xs device carrier
+				with
+					| (Does_not_exist(_,_)) ->
+						debug "VM = %s; Ignoring missing domain" (id_of vif)
+					| (Device_not_connected) ->
+						debug "VM = %s; Ignoring missing device" (id_of vif)
+			)
+
+	let set_locking_mode task vm vif mode =
+		let open Device_common in
+		with_xc_and_xs
+			(fun xc xs ->
+				(* If the device is gone then this is ok *)
+				let device = device_by_id xc xs vm Vif Newest (id_of vif) in
+				let path = Device_common.get_private_data_path_of_device device in
+				(* Delete the old keys *)
+				List.iter (fun x -> safe_rm xs (path ^ "/" ^ x)) locking_mode_keys;
+				List.iter (fun (x, y) -> xs.Xs.write (path ^ "/" ^ x) y) (xenstore_of_locking_mode mode);
+				let disconnected = not (vif.carrier && (mode <> Xenops_interface.Vif.Disabled)) in
+				let disconnect_path, flag = disconnect_flag device disconnected in
+				xs.Xs.write disconnect_path flag;
+
+				let devid = string_of_int device.frontend.devid in
+				let vif_interface_name = Printf.sprintf "vif%d.%s" device.frontend.domid devid in
+				let tap_interface_name = Printf.sprintf "tap%d.%s" device.frontend.domid devid in
+				ignore (run !Xc_resources.setup_vif_rules ["classic"; vif_interface_name; vm; devid; "filter"]);
+				(* Update rules for the tap device if the VM has booted HVM with no PV drivers. *)
+				let di = Xenctrl.domain_getinfo xc device.frontend.domid in
+				if di.Xenctrl.hvm_guest
+				then ignore (run !Xc_resources.setup_vif_rules ["classic"; tap_interface_name; vm; devid; "filter"])
+			)
+
+	let set_ip_unspecified xs xenstore_path suffix =
+		Xs.transaction xs (fun t ->
+			let ip_setting_enabled = Printf.sprintf "%s/%s%s" xenstore_path "enabled" suffix in
+			t.Xst.write ip_setting_enabled "0";
+
+			let ip_setting_address = Printf.sprintf "%s/%s%s" xenstore_path "address" suffix in
+			t.Xst.rm ip_setting_address;
+
+			let ip_setting_gateway = Printf.sprintf "%s/%s%s" xenstore_path "gateway" suffix in
+			t.Xst.rm ip_setting_gateway
+		)
+
+	let set_ip_static xs xenstore_path suffix address gateway =
+		Xs.transaction xs (fun t ->
+			let ip_setting_enabled = Printf.sprintf "%s/%s%s" xenstore_path "enabled" suffix in
+			t.Xst.write ip_setting_enabled "1";
+
+			let ip_setting_address = Printf.sprintf "%s/%s%s" xenstore_path "address" suffix in
+			t.Xst.write ip_setting_address address;
+
+			let ip_setting_gateway = Printf.sprintf "%s/%s%s" xenstore_path "gateway" suffix in
+			match gateway with
+			| None ->
+				t.Xst.rm ip_setting_gateway
+			| Some value ->
+				debug "xenstore-write %s <- %s" ip_setting_gateway value;
+				t.Xst.write ip_setting_gateway value
+		)
+
+	let set_ipv4_configuration task vm vif ipv4_configuration =
+		let open Device_common in
+		with_xc_and_xs
+			(fun xc xs ->
+				let device = device_by_id xc xs vm Vif Newest (id_of vif) in
+				let xenstore_path =
+					Printf.sprintf "%s/%s"
+						(Device_common.extra_xenserver_path_of_device ~xs device)
+						_static_ip_setting
+				in
+				match ipv4_configuration with
+				| Unspecified4 ->
+					set_ip_unspecified xs xenstore_path ""
+				| Static4 (address :: _, gateway) ->
+					set_ip_static xs xenstore_path "" address gateway
+				| Static4 ([], _) ->
+					raise (Internal_error "Static IPv4 configuration selected, but no address specified.")
+			)
+
+	let set_ipv6_configuration task vm vif ipv6_configuration =
+		let open Device_common in
+		with_xc_and_xs
+			(fun xc xs ->
+				let device = device_by_id xc xs vm Vif Newest (id_of vif) in
+				let xenstore_path =
+					Printf.sprintf "%s/%s"
+						(Device_common.extra_xenserver_path_of_device ~xs device)
+						_static_ip_setting
+				in
+				match ipv6_configuration with
+				| Unspecified6 ->
+					set_ip_unspecified xs xenstore_path "6"
+				| Static6 (address :: _, gateway) ->
+					set_ip_static xs xenstore_path "6" address gateway
+				| Static6 ([], _) ->
+					raise (Internal_error "Static IPv6 configuration selected, but no address specified.")
+			)
+
+	let set_pvs_proxy task vm vif proxy =
+		let open Device_common in
+		with_xc_and_xs
+			(fun xc xs ->
+				(* If the device is gone then this is ok *)
+				let device = device_by_id xc xs vm Vif Newest (id_of vif) in
+				let private_path = Device_common.get_private_data_path_of_device device in
+				let hotplug_path = Hotplug.get_hotplug_path device in
+				let setup action =
+					let devid = string_of_int device.frontend.devid in
+					let vif_interface_name = Printf.sprintf "vif%d.%s" device.frontend.domid devid in
+					let tap_interface_name = Printf.sprintf "tap%d.%s" device.frontend.domid devid in
+					let di = Xenctrl.domain_getinfo xc device.frontend.domid in
+					ignore (run !Xc_resources.setup_pvs_proxy_rules [action; "vif"; vif_interface_name;
+						private_path; hotplug_path]);
+					if di.Xenctrl.hvm_guest then
+						try
+							ignore (run !Xc_resources.setup_pvs_proxy_rules [action; "tap"; tap_interface_name;
+							private_path; hotplug_path])
+						with _ ->
+							(* There won't be a tap device if the VM has PV drivers loaded. *)
+							()
+				in
+				if proxy = None then begin
+					setup "remove";
+					Xs.transaction xs (fun t ->
+						let keys = t.Xs.directory private_path in
+						List.iter (fun key ->
+							if String.startswith pvs_proxy_key_prefix key then
+								t.Xs.rm (Printf.sprintf "%s/%s" private_path key)
+						) keys
+					)
+				end else begin
+					Xs.transaction xs (fun t ->
+						t.Xs.writev private_path (xenstore_of_pvs_proxy proxy)
+					);
+					setup "add"
+				end
+			)
+
+	let get_state vm vif =
+		with_xc_and_xs
+			(fun xc xs ->
+				try
+					let (d: Device_common.device) = device_by_id xc xs vm Device_common.Vif Newest (id_of vif) in
+					let path = Device_common.kthread_pid_path_of_device ~xs d in
+					let kthread_pid = try xs.Xs.read path |> int_of_string with _ -> 0 in
+					let pra_path = Hotplug.vif_pvs_rules_active_path_of_device ~xs d in
+					let pvs_rules_active = try (ignore (xs.Xs.read pra_path); true) with _ -> false in
+					(* We say the device is present unless it has been deleted
+					   from xenstore. The corrolary is that: only when the device
+					   is finally deleted from xenstore, can we remove bridges or
+					   switch configuration. *)
+					let domid = d.Device_common.frontend.Device_common.domid in
+					let device = "vif" ^ (string_of_int domid) ^ "." ^ (string_of_int vif.position) in
+					{
+						Vif.active = true;
+						plugged = true;
+						media_present = true;
+						kthread_pid = kthread_pid;
+						device = Some device;
+						pvs_rules_active = pvs_rules_active;
+					}
+				with
+					| (Does_not_exist(_,_))
+					| Device_not_connected ->
+						{ unplugged_vif with
+							Vif.active = get_active vm vif
+						}
+			)
+
+	let get_device_action_request vm vif =
+		with_xc_and_xs
+			(fun xc xs ->
+				try
+					let (device: Device_common.device) = device_by_id xc xs vm Device_common.Vif Newest (id_of vif) in
+					if Hotplug.device_is_online ~xs device
+					then None
+					else Some Needs_unplug
+				with Device_not_connected ->
+					None
+			)
 
 end
 
 module UPDATES = struct
-  let get last timeout = Updates.get "UPDATES.get" last timeout internal_updates
+	let get last timeout = Updates.get "UPDATES.get" last timeout internal_updates
 end
 
 module IntMap = Map.Make(struct type t = int let compare = compare end)
 
 module Actions = struct
-  (* CA-76600: the rtc/timeoffset needs to be maintained over a migrate. *)
-  let store_rtc_timeoffset vm timeoffset =
-    Opt.iter
-      (function { VmExtra.persistent; non_persistent } ->
-      match persistent with
-      | { VmExtra.ty = Some ( Vm.HVM hvm_info ) } ->
-        let persistent = { persistent with VmExtra.ty = Some (Vm.HVM { hvm_info with Vm.timeoffset = timeoffset }) } in
-        debug "VM = %s; rtc/timeoffset <- %s" vm timeoffset;
-        DB.write vm { VmExtra.persistent; non_persistent }
-      | _ -> ()
-      ) (DB.read vm)
-
-  let maybe_update_pv_drivers_detected ~xc ~xs domid path =
-    let vm = get_uuid ~xc domid |> Uuidm.to_string in
-    Opt.iter
-      (function { VmExtra.persistent; non_persistent } ->
-        if not non_persistent.VmExtra.pv_drivers_detected then begin
-          (* If the new value for this device is 4 then PV drivers are present *)
-          try
-            let value = xs.Xs.read path in
-            if value = "4" (* connected *) then begin
-              let non_persistent = { non_persistent with VmExtra.pv_drivers_detected = true } in
-              debug "VM = %s; found PV driver evidence on %s (value = %s)" vm path value;
-              DB.write vm { VmExtra.persistent; non_persistent };
-              Updates.add (Dynamic.Vm vm) internal_updates
-            end
-          with Xs_protocol.Enoent _ ->
-            warn "Watch event on %s fired but couldn't read from it" path;
-            () (* the path must have disappeared immediately after the watch fired. Let's treat this as if we never saw it. *)
-        end
-      ) (DB.read vm)
-
-  let interesting_paths_for_domain domid uuid =
-    let open Printf in [
-      sprintf "/local/domain/%d/attr" domid;
-      sprintf "/local/domain/%d/data/updated" domid;
-      sprintf "/local/domain/%d/data/ts" domid;
-      sprintf "/local/domain/%d/memory/target" domid;
-      sprintf "/local/domain/%d/memory/uncooperative" domid;
-      sprintf "/local/domain/%d/console/vnc-port" domid;
-      sprintf "/local/domain/%d/console/tc-port" domid;
-      Device.Qemu.pid_path_signal domid;
-      sprintf "/local/domain/%d/control" domid;
-      sprintf "/local/domain/%d/device" domid;
-      sprintf "/local/domain/%d/rrd" domid;
-      sprintf "/local/domain/%d/vm-data" domid;
-      sprintf "/local/domain/%d/feature" domid;
-      sprintf "/vm/%s/rtc/timeoffset" uuid;
-    ]
-
-  let watch_token domid = Printf.sprintf "xenopsd-xc:domain-%d" domid
-
-  let watches_of_device device =
-    let interesting_backend_keys = [
-      "kthread-pid";
-      "tapdisk-pid";
-      "shutdown-done";
-      "hotplug-status";
-      "params";
-      "state";
-    ] in
-    let open Device_common in
-    let be = device.backend.domid in
-    let fe = device.frontend.domid in
-    let kind = string_of_kind device.backend.kind in
-    let devid = device.frontend.devid in
-    List.map (fun k -> Printf.sprintf "/local/domain/%d/backend/%s/%d/%d/%s" be kind fe devid k) interesting_backend_keys
-
-  let unmanaged_domain domid id =
-    domid > 0 && not (DB.exists id)
-
-  let found_running_domain domid id =
-    Updates.add (Dynamic.Vm id) internal_updates
-
-  let device_watches = ref IntMap.empty
-
-  let domain_appeared xc xs domid =
-    device_watches := IntMap.add domid [] !device_watches
-
-  let domain_disappeared xc xs domid =
-    let token = watch_token domid in
-    List.iter (fun d ->
-        List.iter (Xenstore_watch.unwatch ~xs token) (watches_of_device d)
-      ) (try IntMap.find domid !device_watches with Not_found -> []);
-    device_watches := IntMap.remove domid !device_watches;
-
-    (* Anyone blocked on a domain/device operation which won't happen because the domain
-       		   just shutdown should be cancelled here. *)
-    debug "Cancelling watches for: domid %d" domid;
-    Cancel_utils.on_shutdown ~xs domid;
-    (* Finally, discard any device caching for the domid destroyed *)
-    DeviceCache.discard device_cache domid
-
-  let qemu_disappeared di xc xs =
-    match !Xenopsd.action_after_qemu_crash with
-    | None -> ()
-    | Some action -> begin
-        debug "action-after-qemu-crash=%s" action;
-        match action with
-        | "poweroff" ->
-          (* we do not expect a HVM guest to survive qemu disappearing, so kill the VM *)
-          Domain.set_action_request ~xs di.Xenctrl.domid (Some "poweroff")
-        | "pause" ->
-          (* useful for debugging qemu *)
-          Domain.pause ~xc di.Xenctrl.domid
-        | _ -> ()
-      end
-
-  let add_device_watch xs device =
-    let open Device_common in
-    debug "Adding watches for: %s" (string_of_device device);
-    let domid = device.frontend.domid in
-    let token = watch_token domid in
-    List.iter (Xenstore_watch.watch ~xs token) (watches_of_device device);
-    device_watches := IntMap.add domid (device :: (IntMap.find domid !device_watches)) !device_watches
-
-  let remove_device_watch xs device =
-    let open Device_common in
-    debug "Removing watches for: %s" (string_of_device device);
-    let domid = device.frontend.domid in
-    let current = IntMap.find domid !device_watches in
-    let token = watch_token domid in
-    List.iter (Xenstore_watch.unwatch ~xs token) (watches_of_device device);
-    device_watches := IntMap.add domid (List.filter (fun x -> x <> device) current) !device_watches
-
-  let watch_fired xc xs path domains watches =
-    let look_for_different_devices domid =
-      if not(Xenstore_watch.IntSet.mem domid watches)
-      then debug "Ignoring frontend device watch on unmanaged domain: %d" domid
-      else if not(IntMap.mem domid !device_watches)
-      then warn "Xenstore watch fired, but no entry for domid %d in device watches list" domid
-      else begin
-        let devices = IntMap.find domid !device_watches in
-        let devices' = Device_common.list_frontends ~xs domid in
-        let old_devices = Stdext.Listext.List.set_difference devices devices' in
-        let new_devices = Stdext.Listext.List.set_difference devices' devices in
-        List.iter (add_device_watch xs) new_devices;
-        List.iter (remove_device_watch xs) old_devices;
-      end in
-
-    let fire_event_on_vm domid =
-      let d = int_of_string domid in
-      let open Xenstore_watch in
-      if not(IntMap.mem d domains)
-      then debug "Ignoring watch on shutdown domain %d" d
-      else
-        let di = IntMap.find d domains in
-        let open Xenctrl in
-        let id = Uuidm.to_string (uuid_of_di di) in
-        Updates.add (Dynamic.Vm id) internal_updates in
-
-    let fire_event_on_device domid kind devid =
-      let d = int_of_string domid in
-      let open Xenstore_watch in
-      if not(IntMap.mem d domains)
-      then debug "Ignoring watch on shutdown domain %d" d
-      else
-        let di = IntMap.find d domains in
-        let open Xenctrl in
-        let id = Uuidm.to_string (uuid_of_di di) in
-        let update = match kind with
-          | "vbd" | "vbd3" ->
-            let devid' = devid |> int_of_string |> Device_number.of_xenstore_key |> Device_number.to_linux_device in
-            Some (Dynamic.Vbd (id, devid'))
-          | "vif" -> Some (Dynamic.Vif (id, devid))
-          | x ->
-            debug "Unknown device kind: '%s'" x;
-            None in
-        Opt.iter (fun x -> Updates.add x internal_updates) update in
-
-    let fire_event_on_qemu domid =
-      let d = int_of_string domid in
-      let open Xenstore_watch in
-      if not(IntMap.mem d domains)
-      then debug "Ignoring qemu-pid-signal watch on shutdown domain %d" d
-      else begin
-        let signal = try Some (xs.Xs.read (Device.Qemu.pid_path_signal d)) with _ -> None in
-        match signal with
-        | None -> ()
-        | Some signal ->
-          debug "Received unexpected qemu-pid-signal %s for domid %d" signal d;
-          let di = IntMap.find d domains in
-          let id = Uuidm.to_string (uuid_of_di di) in
-          qemu_disappeared di xc xs;
-          Updates.add (Dynamic.Vm id) internal_updates
-      end
-    in
-
-    let register_rrd_plugin ~domid ~name ~grant_refs ~protocol =
-      debug
-        "Registering RRD plugin: frontend_domid = %d, name = %s, refs = [%s]"
-        domid name
-        (List.map string_of_int grant_refs |> String.concat ";");
-      let (_: float) = RRDD.Plugin.Interdomain.register
-          ~uid:{
-            Rrd_interface.name = name;
-            frontend_domid = domid
-          }
-          ~info:{
-            Rrd_interface.frequency = Rrd.Five_Seconds;
-            shared_page_refs = grant_refs
-          }
-          ~protocol
-      in ()
-    in
-
-    let deregister_rrd_plugin ~domid ~name =
-      debug
-        "Deregistering RRD plugin: frontend_domid = %d, name = %s"
-        domid name;
-      let uid = {Rrd_interface.name = name; frontend_domid = domid} in
-      RRDD.Plugin.Interdomain.deregister ~uid
-    in
-
-    match List.filter (fun x -> x <> "") (Stdext.Xstringext.String.split '/' path) with
-    | "local" :: "domain" :: domid :: "backend" :: kind :: frontend :: devid :: key ->
-      debug "Watch on backend domid: %s kind: %s -> frontend domid: %s devid: %s" domid kind frontend devid;
-      fire_event_on_device frontend kind devid;
-      (* If this event was a state change then this might be the first time we see evidence of PV drivers *)
-      if key = ["state"] then maybe_update_pv_drivers_detected ~xc ~xs (int_of_string frontend) path
-    | "local" :: "domain" :: frontend :: "device" :: _ ->
-      look_for_different_devices (int_of_string frontend)
-    | "local" :: "domain" :: domid :: "rrd" :: name :: "ready" :: [] -> begin
-        debug "Watch picked up an RRD plugin: domid = %s, name = %s" domid name;
-        try
-          let grant_refs_path =
-            Printf.sprintf "/local/domain/%s/rrd/%s/grantrefs" domid name
-          in
-          let protocol_path =
-            Printf.sprintf "/local/domain/%s/rrd/%s/protocol" domid name
-          in
-          let grant_refs = xs.Xs.read grant_refs_path
-                           |> Stdext.Xstringext.String.split ','
-                           |> List.map int_of_string
-          in
-          let protocol = Rpc.String (xs.Xs.read protocol_path)
-                         |> Rrd_interface.plugin_protocol_of_rpc
-          in
-          register_rrd_plugin
-            ~domid:(int_of_string domid) ~name ~grant_refs ~protocol
-        with e ->
-          debug
-            "Failed to register RRD plugin: caught %s"
-            (Printexc.to_string e)
-      end
-    | "local" :: "domain" :: domid :: "rrd" :: name :: "shutdown" :: [] ->
-      let value =
-        try Some (xs.Xs.read path)
-        with Xs_protocol.Enoent _ -> None
-      in
-      if value = Some "true" then begin
-        debug
-          "RRD plugin has announced shutdown: domid = %s, name = %s"
-          domid name;
-        safe_rm xs (Printf.sprintf "local/domain/%s/rrd/%s" domid name);
-        try deregister_rrd_plugin ~domid:(int_of_string domid) ~name
-        with e ->
-          debug
-            "Failed to deregister RRD plugin: caught %s"
-            (Printexc.to_string e)
-      end
-    | "local" :: "domain" :: domid :: "qemu-pid-signal" :: [] ->
-      fire_event_on_qemu domid
-    | "local" :: "domain" :: domid :: _ ->
-      fire_event_on_vm domid
-    | "vm" :: uuid :: "rtc" :: "timeoffset" :: [] ->
-      let timeoffset = try Some (xs.Xs.read path) with _ -> None in
-      Opt.iter
-        (fun timeoffset ->
-           (* Store the rtc/timeoffset for migrate *)
-           store_rtc_timeoffset uuid timeoffset;
-           (* Tell the higher-level toolstack about this too *)
-           Updates.add (Dynamic.Vm uuid) internal_updates
-        ) timeoffset
-    | _  -> debug "Ignoring unexpected watch: %s" path
+	(* CA-76600: the rtc/timeoffset needs to be maintained over a migrate. *)
+	let store_rtc_timeoffset vm timeoffset =
+		Opt.iter
+			(function { VmExtra.persistent; non_persistent } ->
+				match persistent with
+					| { VmExtra.ty = Some ( Vm.HVM hvm_info ) } ->
+						let persistent = { persistent with VmExtra.ty = Some (Vm.HVM { hvm_info with Vm.timeoffset = timeoffset }) } in
+						debug "VM = %s; rtc/timeoffset <- %s" vm timeoffset;
+						DB.write vm { VmExtra.persistent; non_persistent }
+					| _ -> ()
+			) (DB.read vm)
+
+	let maybe_update_pv_drivers_detected ~xc ~xs domid path =
+		let vm = get_uuid ~xc domid |> Uuidm.to_string in
+		Opt.iter
+			(function { VmExtra.persistent; non_persistent } ->
+				if not non_persistent.VmExtra.pv_drivers_detected then begin
+					(* If the new value for this device is 4 then PV drivers are present *)
+					try
+						let value = xs.Xs.read path in
+						if value = "4" (* connected *) then begin
+							let non_persistent = { non_persistent with VmExtra.pv_drivers_detected = true } in
+							debug "VM = %s; found PV driver evidence on %s (value = %s)" vm path value;
+							DB.write vm { VmExtra.persistent; non_persistent };
+							Updates.add (Dynamic.Vm vm) internal_updates
+						end
+					with Xs_protocol.Enoent _ ->
+						warn "Watch event on %s fired but couldn't read from it" path;
+						() (* the path must have disappeared immediately after the watch fired. Let's treat this as if we never saw it. *)
+				end
+			) (DB.read vm)
+
+	let interesting_paths_for_domain domid uuid =
+		let open Printf in [
+			sprintf "/local/domain/%d/attr" domid;
+			sprintf "/local/domain/%d/data/updated" domid;
+			sprintf "/local/domain/%d/data/ts" domid;
+			sprintf "/local/domain/%d/memory/target" domid;
+			sprintf "/local/domain/%d/memory/uncooperative" domid;
+			sprintf "/local/domain/%d/console/vnc-port" domid;
+			sprintf "/local/domain/%d/console/tc-port" domid;
+			Device.Qemu.pid_path_signal domid;
+			sprintf "/local/domain/%d/control" domid;
+			sprintf "/local/domain/%d/device" domid;
+			sprintf "/local/domain/%d/rrd" domid;
+			sprintf "/local/domain/%d/vm-data" domid;
+			sprintf "/local/domain/%d/feature" domid;
+			sprintf "/vm/%s/rtc/timeoffset" uuid;
+		]
+
+	let watch_token domid = Printf.sprintf "xenopsd-xc:domain-%d" domid
+
+	let watches_of_device device =
+		let interesting_backend_keys = [
+			"kthread-pid";
+			"tapdisk-pid";
+			"shutdown-done";
+			"hotplug-status";
+			"params";
+			"state";
+		] in
+		let open Device_common in
+		let be = device.backend.domid in
+		let fe = device.frontend.domid in
+		let kind = string_of_kind device.backend.kind in
+		let devid = device.frontend.devid in
+		List.map (fun k -> Printf.sprintf "/local/domain/%d/backend/%s/%d/%d/%s" be kind fe devid k) interesting_backend_keys
+
+	let unmanaged_domain domid id =
+		domid > 0 && not (DB.exists id)
+
+	let found_running_domain domid id =
+		Updates.add (Dynamic.Vm id) internal_updates
+
+	let device_watches = ref IntMap.empty
+
+	let domain_appeared xc xs domid =
+		device_watches := IntMap.add domid [] !device_watches
+
+	let domain_disappeared xc xs domid =
+		let token = watch_token domid in
+		List.iter (fun d ->
+			List.iter (Xenstore_watch.unwatch ~xs token) (watches_of_device d)
+		) (try IntMap.find domid !device_watches with Not_found -> []);
+		device_watches := IntMap.remove domid !device_watches;
+
+		(* Anyone blocked on a domain/device operation which won't happen because the domain
+		   just shutdown should be cancelled here. *)
+		debug "Cancelling watches for: domid %d" domid;
+		Cancel_utils.on_shutdown ~xs domid;
+		(* Finally, discard any device caching for the domid destroyed *)
+		DeviceCache.discard device_cache domid
+
+	let qemu_disappeared di xc xs =
+		match !Xenopsd.action_after_qemu_crash with
+		| None -> ()
+		| Some action -> begin
+			debug "action-after-qemu-crash=%s" action;
+			match action with
+			| "poweroff" ->
+				(* we do not expect a HVM guest to survive qemu disappearing, so kill the VM *)
+				Domain.set_action_request ~xs di.Xenctrl.domid (Some "poweroff")
+			| "pause" ->
+				(* useful for debugging qemu *)
+				Domain.pause ~xc di.Xenctrl.domid
+			| _ -> ()
+			end
+
+	let add_device_watch xs device =
+		let open Device_common in
+		debug "Adding watches for: %s" (string_of_device device);
+		let domid = device.frontend.domid in
+		let token = watch_token domid in
+		List.iter (Xenstore_watch.watch ~xs token) (watches_of_device device);
+		device_watches := IntMap.add domid (device :: (IntMap.find domid !device_watches)) !device_watches
+
+	let remove_device_watch xs device =
+		let open Device_common in
+		debug "Removing watches for: %s" (string_of_device device);
+		let domid = device.frontend.domid in
+		let current = IntMap.find domid !device_watches in
+		let token = watch_token domid in
+		List.iter (Xenstore_watch.unwatch ~xs token) (watches_of_device device);
+		device_watches := IntMap.add domid (List.filter (fun x -> x <> device) current) !device_watches
+
+	let watch_fired xc xs path domains watches =
+		let look_for_different_devices domid =
+			if not(Xenstore_watch.IntSet.mem domid watches)
+			then debug "Ignoring frontend device watch on unmanaged domain: %d" domid
+			else if not(IntMap.mem domid !device_watches)
+			then warn "Xenstore watch fired, but no entry for domid %d in device watches list" domid
+			else begin
+				let devices = IntMap.find domid !device_watches in
+				let devices' = Device_common.list_frontends ~xs domid in
+				let old_devices = Stdext.Listext.List.set_difference devices devices' in
+				let new_devices = Stdext.Listext.List.set_difference devices' devices in
+				List.iter (add_device_watch xs) new_devices;
+				List.iter (remove_device_watch xs) old_devices;
+			end in
+
+		let fire_event_on_vm domid =
+			let d = int_of_string domid in
+			let open Xenstore_watch in
+			if not(IntMap.mem d domains)
+			then debug "Ignoring watch on shutdown domain %d" d
+			else
+				let di = IntMap.find d domains in
+				let open Xenctrl in
+				let id = Uuidm.to_string (uuid_of_di di) in
+				Updates.add (Dynamic.Vm id) internal_updates in
+
+		let fire_event_on_device domid kind devid =
+			let d = int_of_string domid in
+			let open Xenstore_watch in
+			if not(IntMap.mem d domains)
+			then debug "Ignoring watch on shutdown domain %d" d
+			else
+				let di = IntMap.find d domains in
+				let open Xenctrl in
+				let id = Uuidm.to_string (uuid_of_di di) in
+				let update = match kind with
+					| "vbd" | "vbd3" ->
+						let devid' = devid |> int_of_string |> Device_number.of_xenstore_key |> Device_number.to_linux_device in
+						Some (Dynamic.Vbd (id, devid'))
+					| "vif" -> Some (Dynamic.Vif (id, devid))
+					| x ->
+						debug "Unknown device kind: '%s'" x;
+						None in
+				Opt.iter (fun x -> Updates.add x internal_updates) update in
+
+		let fire_event_on_qemu domid =
+			let d = int_of_string domid in
+			let open Xenstore_watch in
+			if not(IntMap.mem d domains)
+			then debug "Ignoring qemu-pid-signal watch on shutdown domain %d" d
+			else begin
+				let signal = try Some (xs.Xs.read (Device.Qemu.pid_path_signal d)) with _ -> None in
+				match signal with
+				| None -> ()
+				| Some signal ->
+					debug "Received unexpected qemu-pid-signal %s for domid %d" signal d;
+					let di = IntMap.find d domains in
+					let id = Uuidm.to_string (uuid_of_di di) in
+					qemu_disappeared di xc xs;
+					Updates.add (Dynamic.Vm id) internal_updates
+			end
+		in
+
+		let register_rrd_plugin ~domid ~name ~grant_refs ~protocol =
+			debug
+				"Registering RRD plugin: frontend_domid = %d, name = %s, refs = [%s]"
+				domid name
+				(List.map string_of_int grant_refs |> String.concat ";");
+			let (_: float) = RRDD.Plugin.Interdomain.register
+				~uid:{
+					Rrd_interface.name = name;
+					frontend_domid = domid
+				}
+				~info:{
+					Rrd_interface.frequency = Rrd.Five_Seconds;
+					shared_page_refs = grant_refs
+				}
+				~protocol
+			in ()
+		in
+
+		let deregister_rrd_plugin ~domid ~name =
+			debug
+				"Deregistering RRD plugin: frontend_domid = %d, name = %s"
+				domid name;
+			let uid = {Rrd_interface.name = name; frontend_domid = domid} in
+			RRDD.Plugin.Interdomain.deregister ~uid
+		in
+
+		match List.filter (fun x -> x <> "") (Stdext.Xstringext.String.split '/' path) with
+			| "local" :: "domain" :: domid :: "backend" :: kind :: frontend :: devid :: key ->
+				debug "Watch on backend domid: %s kind: %s -> frontend domid: %s devid: %s" domid kind frontend devid;
+				fire_event_on_device frontend kind devid;
+				(* If this event was a state change then this might be the first time we see evidence of PV drivers *)
+				if key = ["state"] then maybe_update_pv_drivers_detected ~xc ~xs (int_of_string frontend) path
+			| "local" :: "domain" :: frontend :: "device" :: _ ->
+				look_for_different_devices (int_of_string frontend)
+			| "local" :: "domain" :: domid :: "rrd" :: name :: "ready" :: [] -> begin
+				debug "Watch picked up an RRD plugin: domid = %s, name = %s" domid name;
+				try
+					let grant_refs_path =
+						Printf.sprintf "/local/domain/%s/rrd/%s/grantrefs" domid name
+					in
+					let protocol_path =
+						Printf.sprintf "/local/domain/%s/rrd/%s/protocol" domid name
+					in
+					let grant_refs = xs.Xs.read grant_refs_path
+						|> Stdext.Xstringext.String.split ','
+						|> List.map int_of_string
+					in
+					let protocol = Rpc.String (xs.Xs.read protocol_path)
+						|> Rrd_interface.plugin_protocol_of_rpc
+					in
+					register_rrd_plugin
+						~domid:(int_of_string domid) ~name ~grant_refs ~protocol
+				with e ->
+					debug
+						"Failed to register RRD plugin: caught %s"
+						(Printexc.to_string e)
+			end
+			| "local" :: "domain" :: domid :: "rrd" :: name :: "shutdown" :: [] ->
+				let value =
+					try Some (xs.Xs.read path)
+					with Xs_protocol.Enoent _ -> None
+				in
+				if value = Some "true" then begin
+					debug
+						"RRD plugin has announced shutdown: domid = %s, name = %s"
+						domid name;
+					safe_rm xs (Printf.sprintf "local/domain/%s/rrd/%s" domid name);
+					try deregister_rrd_plugin ~domid:(int_of_string domid) ~name
+					with e ->
+						debug
+							"Failed to deregister RRD plugin: caught %s"
+							(Printexc.to_string e)
+				end
+			| "local" :: "domain" :: domid :: "qemu-pid-signal" :: [] ->
+				fire_event_on_qemu domid
+			| "local" :: "domain" :: domid :: _ ->
+				fire_event_on_vm domid
+			| "vm" :: uuid :: "rtc" :: "timeoffset" :: [] ->
+				let timeoffset = try Some (xs.Xs.read path) with _ -> None in
+				Opt.iter
+					(fun timeoffset ->
+						(* Store the rtc/timeoffset for migrate *)
+						store_rtc_timeoffset uuid timeoffset;
+						(* Tell the higher-level toolstack about this too *)
+						Updates.add (Dynamic.Vm uuid) internal_updates
+					) timeoffset
+			| _  -> debug "Ignoring unexpected watch: %s" path
 end
 
 module Watcher = Xenstore_watch.WatchXenstore(Actions)
@@ -4651,94 +3115,94 @@
    service) *)
 
 let look_for_forkexec () =
-  try
-    let _ = run "/bin/ls" [] in
-    debug "fork/exec service is responding"
-  with e ->
-    error "The fork/exec service is not working properly. The raw error was: %s" (Printexc.to_string e);
-    error "This is a fatal error because I will not be able to start any VMs.";
-    error "Please start (or restart) the fork/exec service and try again.";
-    exit 1
+	try
+		let _ = run "/bin/ls" [] in
+		debug "fork/exec service is responding"
+	with e ->
+		error "The fork/exec service is not working properly. The raw error was: %s" (Printexc.to_string e);
+		error "This is a fatal error because I will not be able to start any VMs.";
+		error "Please start (or restart) the fork/exec service and try again.";
+		exit 1
 
 let look_for_xen () = match detect_hypervisor () with
-  | Some (Xen (major, minor)) -> major, minor
-  | Some (Other x) ->
-    error "You are running a different hypervisor (%s)" x;
-    error "Please check your bootloader configuration, reboot to xen and try again.";
-    exit 1
-  | None ->
-    error "The file %s does not exist: you are not running xen." _sys_hypervisor_type;
-    error "Please check your bootloader configuration, reboot to xen and try again.";
-    exit 1
+| Some (Xen (major, minor)) -> major, minor
+| Some (Other x) ->
+	error "You are running a different hypervisor (%s)" x;
+	error "Please check your bootloader configuration, reboot to xen and try again.";
+	exit 1
+| None ->
+	error "The file %s does not exist: you are not running xen." _sys_hypervisor_type;
+	error "Please check your bootloader configuration, reboot to xen and try again.";
+	exit 1
 
 let look_for_xenctrl () =
-  try
-    let xc = Xenctrl.interface_open () in
-    debug "xenctrl interface is available";
-    Xenctrl.interface_close xc;
-  with e ->
-    error "I failed to open the low-level xen control interface (xenctrl)";
-    error "The raw error was: %s" (Printexc.to_string e);
-    if Unix.geteuid () = 0 then begin
-      debug "You are running as root -- this is good.";
-      error "Please check you have a matching hypervisor, xenctrl libraries and xenopsd.";
-      error "If the problem persists then contact: <xen-api@lists.xen.org>";
-      exit 1;
-    end else begin
-      error "You are not running as root.";
-      error "Please switch to root and try again.";
-      exit 1;
-    end
+	try
+		let xc = Xenctrl.interface_open () in
+		debug "xenctrl interface is available";
+		Xenctrl.interface_close xc;
+	with e ->
+		error "I failed to open the low-level xen control interface (xenctrl)";
+		error "The raw error was: %s" (Printexc.to_string e);
+		if Unix.geteuid () = 0 then begin
+			debug "You are running as root -- this is good.";
+			error "Please check you have a matching hypervisor, xenctrl libraries and xenopsd.";
+			error "If the problem persists then contact: <xen-api@lists.xen.org>";
+			exit 1;
+		end else begin
+			error "You are not running as root.";
+			error "Please switch to root and try again.";
+			exit 1;
+		end
 
 let init () =
-  look_for_forkexec ();
-
-  let major, minor = look_for_xen () in
-
-  look_for_xenctrl ();
-
-  if major < "4" || (major = "4" && minor < "2") && !Xenopsd.run_hotplug_scripts then begin
-    error "This is xen version %s.%s. On all versions < 4.1 we must use hotplug/udev scripts" major minor;
-    error "To fix this error either upgrade xen or set run_hotplug_scripts=false in xenopsd.conf";
-    error "Setting run_hotplug_scripts to false so we can continue: this may cause device timeouts.";
-    Xenopsd.run_hotplug_scripts := false
-  end;
-
-  if !Xenopsd.run_hotplug_scripts then begin
-    with_xs
-      (fun xs ->
-         xs.Xs.write disable_udev_path "1";
-         info "Written %s to disable the hotplug/udev scripts" disable_udev_path;
-      )
-  end;
-  (* XXX: is this completely redundant now? The Citrix PV drivers don't need this any more *)
-  (* Special XS entry looked for by the XenSource PV drivers (see xenagentd.hg:src/xad.c) *)
-  let xe_key = "/mh/XenSource-TM_XenEnterprise-TM" in
-  let xe_val = "XenSource(TM) and XenEnterprise(TM) are registered trademarks of XenSource Inc." in
-
-  with_xs
-    (fun xs ->
-       xs.Xs.write xe_key xe_val;
-       xs.Xs.setperms xe_key { Xs_protocol.ACL.owner = 0; other = Xs_protocol.ACL.READ; acl = [] }
-    );
-
-  Device.Backend.init();
-  debug "xenstore is responding to requests";
-  let () = Watcher.create_watcher_thread () in
-  ()
+	look_for_forkexec ();
+
+	let major, minor = look_for_xen () in
+
+	look_for_xenctrl ();
+
+	if major < "4" || (major = "4" && minor < "2") && !Xenopsd.run_hotplug_scripts then begin
+		error "This is xen version %s.%s. On all versions < 4.1 we must use hotplug/udev scripts" major minor;
+		error "To fix this error either upgrade xen or set run_hotplug_scripts=false in xenopsd.conf";
+		error "Setting run_hotplug_scripts to false so we can continue: this may cause device timeouts.";
+		Xenopsd.run_hotplug_scripts := false
+	end;
+
+	if !Xenopsd.run_hotplug_scripts then begin
+		with_xs
+			(fun xs ->
+				xs.Xs.write disable_udev_path "1";
+				info "Written %s to disable the hotplug/udev scripts" disable_udev_path;
+			)
+	end;
+	(* XXX: is this completely redundant now? The Citrix PV drivers don't need this any more *)
+	(* Special XS entry looked for by the XenSource PV drivers (see xenagentd.hg:src/xad.c) *)
+	let xe_key = "/mh/XenSource-TM_XenEnterprise-TM" in
+	let xe_val = "XenSource(TM) and XenEnterprise(TM) are registered trademarks of XenSource Inc." in
+
+	with_xs
+		(fun xs ->
+			xs.Xs.write xe_key xe_val;
+			xs.Xs.setperms xe_key { Xs_protocol.ACL.owner = 0; other = Xs_protocol.ACL.READ; acl = [] }
+	);
+
+	Device.Backend.init();
+	debug "xenstore is responding to requests";
+	let () = Watcher.create_watcher_thread () in
+	()
 
 module DEBUG = struct
-  let trigger cmd args = match cmd, args with
-    | "reboot", [ k ] ->
-      let uuid = uuid_of_string k in
-      with_xc_and_xs
-        (fun xc xs ->
-           match di_of_uuid ~xc ~xs Newest uuid with
-           | None -> raise (Does_not_exist("domain", k))
-           | Some di ->
-             Xenctrl.domain_shutdown xc di.Xenctrl.domid Xenctrl.Reboot
-        )
-    | _ ->
-      debug "DEBUG.trigger cmd=%s Unimplemented" cmd;
-      raise (Unimplemented(cmd))
+	let trigger cmd args = match cmd, args with
+		| "reboot", [ k ] ->
+			let uuid = uuid_of_string k in
+			with_xc_and_xs
+				(fun xc xs ->
+					match di_of_uuid ~xc ~xs Newest uuid with
+						| None -> raise (Does_not_exist("domain", k))
+						| Some di ->
+							Xenctrl.domain_shutdown xc di.Xenctrl.domid Xenctrl.Reboot
+				)
+		| _ ->
+			debug "DEBUG.trigger cmd=%s Unimplemented" cmd;
+			raise (Unimplemented(cmd))
 end