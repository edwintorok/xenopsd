--- conflicted
+++ resolved
@@ -29,28 +29,28 @@
 exception Could_not_read_file of string (* eg linux kernel/ initrd *)
 
 type create_info = {
-  ssidref: int32;
-  hvm: bool;
-  hap: bool;
-  name: string;
-  xsdata: (string * string) list;
-  platformdata: (string * string) list;
-  bios_strings: (string * string) list;
-  has_vendor_device: bool;
+	ssidref: int32;
+	hvm: bool;
+	hap: bool;
+	name: string;
+	xsdata: (string * string) list;
+	platformdata: (string * string) list;
+	bios_strings: (string * string) list;
+	has_vendor_device: bool;
 }
 val create_info_of_rpc: Rpc.t -> create_info
 val rpc_of_create_info: create_info -> Rpc.t
 
 type build_hvm_info = {
-  shadow_multiplier: float;
-  video_mib: int;
+	shadow_multiplier: float;
+	video_mib: int;
 }
 val build_hvm_info_of_rpc: Rpc.t -> build_hvm_info
 val rpc_of_build_hvm_info: build_hvm_info -> Rpc.t
 
 type build_pv_info = {
-  cmdline: string;
-  ramdisk: string option;
+	cmdline: string;
+	ramdisk: string option;
 }
 val build_pv_info_of_rpc: Rpc.t -> build_pv_info
 val rpc_of_build_pv_info: build_pv_info -> Rpc.t
@@ -60,11 +60,11 @@
 val rpc_of_builder_spec_info: builder_spec_info -> Rpc.t
 
 type build_info = {
-  memory_max: int64;    (* memory max in kilobytes *)
-  memory_target: int64; (* memory target in kilobytes *)
-  kernel: string;       (* in hvm case, point to hvmloader *)
-  vcpus: int;           (* vcpus max *)
-  priv: builder_spec_info;
+	memory_max: int64;    (* memory max in kilobytes *)
+	memory_target: int64; (* memory target in kilobytes *)
+	kernel: string;       (* in hvm case, point to hvmloader *)
+	vcpus: int;           (* vcpus max *)
+	priv: builder_spec_info;
 }
 val build_info_of_rpc: Rpc.t -> build_info
 val rpc_of_build_info: build_info -> Rpc.t
@@ -111,7 +111,7 @@
 val unpause: xc: Xenctrl.handle -> domid -> unit
 
 (** [set_action_request xs domid None] declares this domain is fully intact.
-    	Any other string is a hint to the toolstack that the domain is still broken. *)
+	Any other string is a hint to the toolstack that the domain is still broken. *)
 val set_action_request: xs:Xenstore.Xs.xsh -> domid -> string option -> unit
 
 val get_action_request: xs:Xenstore.Xs.xsh -> domid -> string option
@@ -120,16 +120,16 @@
 
 (** Builds a linux guest in a fresh domain created with 'make' *)
 val build_linux: Xenops_task.Xenops_task.task_handle -> xc: Xenctrl.handle -> xs: Xenstore.Xs.xsh -> store_domid:int -> console_domid:int -> static_max_kib:Int64.t
-  -> target_kib:Int64.t -> kernel:string -> cmdline:string
-  -> ramdisk:string option -> vcpus:int -> extras:string list -> string -> domid -> bool
-  -> domarch
+              -> target_kib:Int64.t -> kernel:string -> cmdline:string
+              -> ramdisk:string option -> vcpus:int -> extras:string list -> string -> domid -> bool
+              -> domarch
 
 (** build an hvm domain in a fresh domain created with 'make' *)
 val build_hvm: Xenops_task.Xenops_task.task_handle -> xc: Xenctrl.handle -> xs: Xenstore.Xs.xsh -> store_domid:int -> console_domid:int -> static_max_kib:Int64.t
-  -> target_kib:Int64.t -> shadow_multiplier:float
-  -> vcpus:int -> kernel:string
-  -> timeoffset:string -> video_mib:int -> extras:string list -> string -> domid -> bool
-  -> domarch
+            -> target_kib:Int64.t -> shadow_multiplier:float
+            -> vcpus:int -> kernel:string
+            -> timeoffset:string -> video_mib:int -> extras:string list -> string -> domid -> bool
+            -> domarch
 
 (** Restore a domain using the info provided *)
 val build: Xenops_task.Xenops_task.task_handle -> xc: Xenctrl.handle -> xs: Xenstore.Xs.xsh -> store_domid:int -> console_domid:int -> timeoffset:string -> extras:string list -> build_info -> string -> domid -> bool -> domarch
@@ -143,19 +143,13 @@
   -> timeoffset:string -> extras:string list -> build_info
   -> xenguest_path:string -> emu_manager_path:string -> domid
   -> Unix.file_descr -> Unix.file_descr option
-  -> unit
+          -> unit
 
 type suspend_flag = Live | Debug
 
 (** suspend a domain into the file descriptor *)
-<<<<<<< HEAD
-val suspend: Xenops_task.Xenops_task.task_handle -> xc: Xenctrl.handle -> xs: Xenstore.Xs.xsh -> hvm: bool -> dm:Device.Profile.t -> string -> string -> domid
-          -> Unix.file_descr -> suspend_flag list
-          -> ?progress_callback: (float -> unit)
-		  -> qemu_domid: int
-          -> (unit -> unit) -> unit
-=======
-val suspend: Xenops_task.Xenops_task.task_handle -> xc: Xenctrl.handle -> xs: Xenstore.Xs.xsh -> hvm: bool
+val suspend: Xenops_task.Xenops_task.task_handle -> xc: Xenctrl.handle -> xs: Xenstore.Xs.xsh -> hvm: bool 
+  -> dm:Device.Profile.t
   -> xenguest_path:string -> emu_manager_path:string -> string -> domid
   -> Unix.file_descr
   -> Unix.file_descr option
@@ -163,7 +157,6 @@
   -> ?progress_callback: (float -> unit)
   -> qemu_domid: int
   -> (unit -> unit) -> unit
->>>>>>> ab4e186b
 
 (** send a s3resume event to a domain *)
 val send_s3resume: xc: Xenctrl.handle -> domid -> unit
